--- conflicted
+++ resolved
@@ -75,11 +75,7 @@
 
   # Admin
   get "admin", to: "admin#index"
-<<<<<<< HEAD
-  
-=======
 
->>>>>>> 7660a7e9
   # Backups
   resources :backups, only: [:index] do
     collection do
