---
en:
  forms:
    user_new:
      header: Register
      sections:
        account_details: Account Details
      fields:
        email: Email
        name: Name
<<<<<<< HEAD
        password: Password
        password_confirmation: Password confirmation
        rpii_inspector_number: RPII Inspector No
=======
        rpii_inspector_number: RPII Inspector No
        password: Password
        password_confirmation: Password confirmation
>>>>>>> 77ebc123
      submit: Register
      errors:
        header:
          one: '1 error prevented registration:'
          other: '%{count} errors prevented registration:'<|MERGE_RESOLUTION|>--- conflicted
+++ resolved
@@ -8,15 +8,9 @@
       fields:
         email: Email
         name: Name
-<<<<<<< HEAD
-        password: Password
-        password_confirmation: Password confirmation
-        rpii_inspector_number: RPII Inspector No
-=======
         rpii_inspector_number: RPII Inspector No
         password: Password
         password_confirmation: Password confirmation
->>>>>>> 77ebc123
       submit: Register
       errors:
         header:
