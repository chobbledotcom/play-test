---
en:
  forms:
    user_height:
      header: User Height/Count
      sections:
        height_measurements: Height Measurements
        height_measurements_footer: This is not slides - that's the next page
        user_capacity: User Capacity
        tallest_user_capacity: User Capacity (Maximum)
        play_area: Play Area
      fields:
        containing_wall_height: Main Wall Height (m)
<<<<<<< HEAD
        custom_user_height: Custom User Height
        custom_user_height_comment: Custom User Height Comments
        negative_adjustment: Negative Play Space Adjustment (m²)
        play_area_length: Play Area Length (m)
        play_area_width: Play Area Width (m)
=======
>>>>>>> 77ebc123
        users_at_1000mm: Users at 1m
        users_at_1200mm: Users at 1.2m
        users_at_1500mm: Users at 1.5m
        users_at_1800mm: Users at 1.8m
<<<<<<< HEAD
=======
        custom_user_height: Custom User Height
        custom_user_height_comment: Custom User Height Comments
        play_area_length: Play Area Length (m)
        play_area_width: Play Area Width (m)
        negative_adjustment: Negative Play Space Adjustment (m²)
>>>>>>> 77ebc123
      placeholders:
        height: Enter height in meters
        user_count: Number of users
        dimension: Enter dimension in meters
      hints:
        containing_wall_height: Height of the containing platform wall from ground
          level (meters)
        play_area_dimension: Internal dimensions of the play area (meters)
        negative_adjustment: Area deduction for obstacles or unusable space (square
          meters)
      status:
        height_requirement: Height Requirement
        checks_passed: Fields completed
        completion: Assessment Completion
      submit: Save Assessment
      submit_continue: Save & Continue
      errors:
        header:
          one: '1 error prevented this assessment from being saved:'
          other: '%{count} errors prevented this assessment from being saved:'
        containing_wall_height_negative: Containing wall height must be greater than
          or equal to 0
        users_at_1000mm_negative: Users at 1m must be greater than or equal to 0
        users_at_1200mm_negative: Users at 1.2m must be greater than or equal to 0
        users_at_1500mm_negative: Users at 1.5m must be greater than or equal to 0
        users_at_1800mm_negative: Users at 1.8m must be greater than or equal to 0
        play_area_length_negative: Play area length must be greater than or equal
          to 0
        play_area_width_negative: Play area width must be greater than or equal to
          0
        negative_adjustment_negative: Negative adjustment must be greater than or
          equal to 0<|MERGE_RESOLUTION|>--- conflicted
+++ resolved
@@ -11,26 +11,15 @@
         play_area: Play Area
       fields:
         containing_wall_height: Main Wall Height (m)
-<<<<<<< HEAD
-        custom_user_height: Custom User Height
-        custom_user_height_comment: Custom User Height Comments
-        negative_adjustment: Negative Play Space Adjustment (m²)
-        play_area_length: Play Area Length (m)
-        play_area_width: Play Area Width (m)
-=======
->>>>>>> 77ebc123
         users_at_1000mm: Users at 1m
         users_at_1200mm: Users at 1.2m
         users_at_1500mm: Users at 1.5m
         users_at_1800mm: Users at 1.8m
-<<<<<<< HEAD
-=======
         custom_user_height: Custom User Height
         custom_user_height_comment: Custom User Height Comments
         play_area_length: Play Area Length (m)
         play_area_width: Play Area Width (m)
         negative_adjustment: Negative Play Space Adjustment (m²)
->>>>>>> 77ebc123
       placeholders:
         height: Enter height in meters
         user_count: Number of users
