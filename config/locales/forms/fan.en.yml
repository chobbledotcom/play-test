--- conflicted
+++ resolved
@@ -7,21 +7,6 @@
         fan_assessment: Fan Assessment
         fan_assessment_footer: You must test and log for every blower for this unit
       fields:
-<<<<<<< HEAD
-        blower_finger: Finger probe tests
-        blower_finger_pass: Finger probe tests
-        blower_flap: Return flaps present
-        blower_flap_pass: Return flaps present
-        blower_serial: Blower serial numbers
-        blower_tube_length: Blower Tube Length (m)
-        blower_tube_length_pass: Blower Tube Length (m)
-        blower_visual: Visual inspections
-        blower_visual_pass: Visual inspections
-        fan_size_type: Blower sizes
-        number_of_blowers: Number of blowers
-        pat: PATs
-        pat_pass: PATs
-=======
         fan_size_type: Blower sizes
         blower_serial: Blower serial numbers
         blower_tube_length: Blower Tube Length (m)
@@ -31,7 +16,6 @@
         pat_pass: PATs
         blower_visual_pass: Visual inspections
         number_of_blowers: Number of blowers
->>>>>>> 77ebc123
       status:
         checks_passed: Fields completed
         completion: Assessment Completion
