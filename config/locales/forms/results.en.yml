--- conflicted
+++ resolved
@@ -9,17 +9,10 @@
         photos: Photos
       fields:
         passed: Passed
-<<<<<<< HEAD
-        photo_1: Photo 1
-        photo_2: Photo 2
-        photo_3: Photo 3
-        risk_assessment: Risk Assessment
-=======
         risk_assessment: Risk Assessment
         photo_1: Photo 1
         photo_2: Photo 2
         photo_3: Photo 3
->>>>>>> 77ebc123
       messages:
         no_comments: No comments found
       submit: Save Results
