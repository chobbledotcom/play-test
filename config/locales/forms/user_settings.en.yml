--- conflicted
+++ resolved
@@ -8,16 +8,6 @@
         preferences: Preferences
         passkeys: Passkeys
       fields:
-<<<<<<< HEAD
-        address: Address
-        country: Country
-        logo: Company Logo
-        name: Name
-        phone: Phone
-        postal_code: Postal Code
-        signature: Signature
-        theme: Theme
-=======
         name: Name
         phone: Phone
         address: Address
@@ -26,7 +16,6 @@
         theme: Theme
         logo: Company Logo
         signature: Signature
->>>>>>> 77ebc123
       errors:
         header:
           one: '1 error prevented these settings from being saved:'
