--- conflicted
+++ resolved
@@ -6,13 +6,7 @@
       sections:
         unit_dimensions: Unit Dimensions
       fields:
-<<<<<<< HEAD
-        height: Height (m)
-        length: Length (m)
-        width: Width (m)
-=======
         length: Length (m)
         width: Width (m)
         height: Height (m)
->>>>>>> 77ebc123
       submit: Calculate Anchors