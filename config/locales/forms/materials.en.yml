--- conflicted
+++ resolved
@@ -14,23 +14,6 @@
       sections:
         materials_assessment: Materials Assessment
       fields:
-<<<<<<< HEAD
-        artwork: Artwork
-        artwork_pass: Artwork
-        fabric_strength: Fabric strength
-        fabric_strength_pass: Fabric strength
-        fire_retardant: Fire retardent
-        fire_retardant_pass: Fire retardent
-        retention_netting: Retention netting
-        retention_netting_pass: Retention netting
-        ropes: Ropes (mm)
-        thread: Thread
-        thread_pass: Thread
-        windows: Windows
-        windows_pass: Windows
-        zips: Zips
-        zips_pass: Zips
-=======
         ropes: Ropes (mm)
         retention_netting_pass: Retention netting
         zips_pass: Zips
@@ -39,7 +22,6 @@
         thread_pass: Thread
         fabric_strength_pass: Fabric strength
         fire_retardant_pass: Fire retardent
->>>>>>> 77ebc123
       status:
         checks_passed: Fields completed
         completion: Assessment Completion
