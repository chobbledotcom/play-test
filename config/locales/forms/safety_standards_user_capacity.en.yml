--- conflicted
+++ resolved
@@ -9,13 +9,7 @@
         result: Calculation Results
       fields:
         length: Length (m)
-<<<<<<< HEAD
-        max_user_height: Maximum User Height (m)
-        negative_adjustment_area: Obstacle/Adjustment Area (m²)
-        width: Width (m)
-=======
         width: Width (m)
         negative_adjustment_area: Obstacle/Adjustment Area (m²)
         max_user_height: Maximum User Height (m)
->>>>>>> 77ebc123
       submit: Calculate Capacity