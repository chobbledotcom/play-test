---
en:
  forms:
    slide:
      header: Slide
      sections:
        slide_dimensions: Slide Measurements
      fields:
<<<<<<< HEAD
        clamber_netting: Steps / Clamber Netting
        clamber_netting_pass: Steps / Clamber Netting
        runout: Slide Run Out (m)
        runout_pass: Slide Run Out (m)
        slide_beyond_first_metre_height: Remaining Slide Wall Height (m)
        slide_first_metre_height: First Metre of Slide Wall Height (m)
        slide_permanent_roof: Permanent Roof Fitted to Top of Slide?
        slide_platform_height: Slide Platform Height (m)
        slide_wall_height: Containing Platform Wall Height (m)
        slip_sheet: Slip Sheet Integrity
=======
        slide_platform_height: Slide Platform Height (m)
        slide_wall_height: Containing Platform Wall Height (m)
        slide_first_metre_height: First Metre of Slide Wall Height (m)
        slide_beyond_first_metre_height: Remaining Slide Wall Height (m)
        slide_permanent_roof: Permanent Roof Fitted to Top of Slide?
        clamber_netting_pass: Steps / Clamber Netting
        runout: Slide Run Out (m)
        runout_pass: Slide Run Out (m)
>>>>>>> 77ebc123
        slip_sheet_pass: Slip Sheet Integrity
      status:
        runout_requirement: Runout Requirement
        height_requirement: Height Requirement
        checks_passed: Checks Passed
        completion: Completion
      compliance:
        not_assessed: Not Assessed
        compliant: Compliant
        non_compliant: Non-Compliant (Requires %{required}m minimum)
      submit: Save Assessment
      submit_continue: Save & Continue<|MERGE_RESOLUTION|>--- conflicted
+++ resolved
@@ -6,18 +6,6 @@
       sections:
         slide_dimensions: Slide Measurements
       fields:
-<<<<<<< HEAD
-        clamber_netting: Steps / Clamber Netting
-        clamber_netting_pass: Steps / Clamber Netting
-        runout: Slide Run Out (m)
-        runout_pass: Slide Run Out (m)
-        slide_beyond_first_metre_height: Remaining Slide Wall Height (m)
-        slide_first_metre_height: First Metre of Slide Wall Height (m)
-        slide_permanent_roof: Permanent Roof Fitted to Top of Slide?
-        slide_platform_height: Slide Platform Height (m)
-        slide_wall_height: Containing Platform Wall Height (m)
-        slip_sheet: Slip Sheet Integrity
-=======
         slide_platform_height: Slide Platform Height (m)
         slide_wall_height: Containing Platform Wall Height (m)
         slide_first_metre_height: First Metre of Slide Wall Height (m)
@@ -26,7 +14,6 @@
         clamber_netting_pass: Steps / Clamber Netting
         runout: Slide Run Out (m)
         runout_pass: Slide Run Out (m)
->>>>>>> 77ebc123
         slip_sheet_pass: Slip Sheet Integrity
       status:
         runout_requirement: Runout Requirement
