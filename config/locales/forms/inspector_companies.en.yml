---
en:
  forms:
    inspector_companies:
      header: Inspector Company Form
      sections:
        company_details: Company Details
        contact_information: Contact Information
        company_status: Company Status
      fields:
<<<<<<< HEAD
        active: Active
        address: Address
        city: City
        country: Country
        email: Email Address
        logo: Company Logo
        name: Company Name
        notes: Internal Notes
        phone: Phone Number
        postal_code: Postal Code
        state: State/Province
=======
        name: Company Name
        email: Email Address
        phone: Phone Number
        address: Address
        city: City
        state: State/Province
        postal_code: Postal Code
        country: Country
        active: Active
        notes: Internal Notes
        logo: Company Logo
>>>>>>> 77ebc123
      submit: Save Company
      errors:
        header:
          one: '1 error prevented this company from being saved:'
          other: '%{count} errors prevented this company from being saved:'<|MERGE_RESOLUTION|>--- conflicted
+++ resolved
@@ -8,19 +8,6 @@
         contact_information: Contact Information
         company_status: Company Status
       fields:
-<<<<<<< HEAD
-        active: Active
-        address: Address
-        city: City
-        country: Country
-        email: Email Address
-        logo: Company Logo
-        name: Company Name
-        notes: Internal Notes
-        phone: Phone Number
-        postal_code: Postal Code
-        state: State/Province
-=======
         name: Company Name
         email: Email Address
         phone: Phone Number
@@ -32,7 +19,6 @@
         active: Active
         notes: Internal Notes
         logo: Company Logo
->>>>>>> 77ebc123
       submit: Save Company
       errors:
         header:
