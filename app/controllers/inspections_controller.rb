class InspectionsController < ApplicationController
  include InspectionTurboStreams
  include ChobbleApp::PublicViewable
  include ChobbleApp::UserActivityCheck

  skip_before_action :require_login, only: %i[show]
  before_action :set_inspection, except: %i[create index]
  before_action :check_inspection_owner, except: %i[create index show]
  before_action :validate_unit_ownership, only: %i[update]
  before_action :redirect_if_complete,
    except: %i[create index destroy mark_draft show log]
  before_action :require_user_active, only: %i[create edit update]
  before_action :validate_inspection_completability, only: %i[show edit]
  before_action :no_index

  def index
    all_inspections = filtered_inspections_query_without_order.to_a
    partition_inspections(all_inspections)

    @title = build_index_title
    @has_any_inspections = all_inspections.any?

    respond_to do |format|
      format.html
      format.csv do
        log_inspection_event("exported", nil, "Exported #{@complete_inspections.count} inspections to CSV")
        send_inspections_csv
      end
    end
  end

  def show
    # Handle federation HEAD requests
    return head :ok if request.head?

    respond_to do |format|
      format.html { render_show_html }
      format.pdf { send_inspection_pdf }
      format.png { send_inspection_qr_code }
      format.json do
        render json: JsonSerializerService.serialize_inspection(@inspection)
      end
    end
  end

  def create
    unit_id = params[:unit_id] || params.dig(:inspection, :unit_id)
    result = InspectionCreationService.new(
      current_user,
      unit_id: unit_id
    ).create

    if result[:success]
      log_inspection_event("created", result[:inspection])
      flash[:notice] = result[:message]
      redirect_to edit_inspection_path(result[:inspection])
    else
      flash[:alert] = result[:message]
      redirect_to result[:redirect_path]
    end
  end

  def edit
    validate_tab_parameter
    set_previous_inspection
  end

  def update
    previous_attributes = @inspection.attributes.dup

    params_to_update = inspection_params

    if @image_processing_error
      flash.now[:alert] = @image_processing_error.message
      render :edit, status: :unprocessable_entity
      return
    end

    if @inspection.update(params_to_update)
      changed_data = calculate_changes(
        previous_attributes,
        @inspection.attributes,
        inspection_params.keys
      )
      log_inspection_event("updated", @inspection, nil, changed_data)
      handle_successful_update
    else
      handle_failed_update
    end
  end

  def destroy
    if @inspection.complete?
      alert_message = I18n.t("inspections.messages.delete_complete_denied")
      redirect_to inspection_path(@inspection), alert: alert_message
      return
    end

    # Capture inspection details before deletion for the audit log
    inspection_details = {
      unique_report_number: @inspection.unique_report_number,
      inspection_date: @inspection.inspection_date,
      unit_serial: @inspection.unit&.serial,
      unit_name: @inspection.unit&.name,
      complete_date: @inspection.complete_date
    }

    @inspection.destroy
    # Log the deletion with the inspection details in metadata
    Event.log(
      user: current_user,
      action: "deleted",
      resource: @inspection,
      details: nil,
      metadata: inspection_details
    )
    redirect_to inspections_path, notice: I18n.t("inspections.messages.deleted")
  end

  def select_unit
    @units = current_user.units
      .includes(photo_attachment: :blob)
      .search(params[:search])
      .by_manufacturer(params[:manufacturer])
      .order(:name)
    @title = t("inspections.titles.select_unit")

    render :select_unit
  end

  def update_unit
    unit = current_user.units.find_by(id: params[:unit_id])

    unless unit
      flash[:alert] = t("inspections.errors.invalid_unit")
      redirect_to select_unit_inspection_path(@inspection) and return
    end

    @inspection.unit = unit

    if @inspection.save
      handle_successful_unit_update(unit)
    else
      handle_failed_unit_update
    end
  end

  def handle_successful_unit_update(unit)
    log_inspection_event("unit_changed", @inspection, "Unit changed to #{unit.name}")
    flash[:notice] = t("inspections.messages.unit_changed", unit_name: unit.name)
    redirect_to edit_inspection_path(@inspection)
  end

  def handle_failed_unit_update
    error_messages = @inspection.errors.full_messages.join(", ")
    flash[:alert] = t("inspections.messages.unit_change_failed", errors: error_messages)
    redirect_to select_unit_inspection_path(@inspection)
  end

  def complete
    validation_errors = @inspection.validate_completeness

    if validation_errors.any?
      error_list = validation_errors.join(", ")
      flash[:alert] =
        t("inspections.messages.cannot_complete", errors: error_list)
      redirect_to edit_inspection_path(@inspection)
      return
    end

    @inspection.complete!(current_user)
    log_inspection_event("completed", @inspection)
    flash[:notice] = t("inspections.messages.marked_complete")
    redirect_to @inspection
  end

  def mark_draft
    if @inspection.update(complete_date: nil)
      log_inspection_event("marked_draft", @inspection)
      flash[:notice] = t("inspections.messages.marked_in_progress")
    else
      error_messages = @inspection.errors.full_messages.join(", ")
      flash[:alert] = t("inspections.messages.mark_in_progress_failed",
        errors: error_messages)
    end
    redirect_to edit_inspection_path(@inspection)
  end

  def log
    @events = Event.for_resource(@inspection).recent.includes(:user)
    @title = I18n.t("inspections.titles.log", inspection: @inspection.id)
  end

  def inspection_params
    base_params = build_base_params
    add_assessment_params(base_params)

    process_image_params(base_params, :photo_1, :photo_2, :photo_3)
  end

  private

  def partition_inspections(all_inspections)
    @draft_inspections = all_inspections
<<<<<<< HEAD
      .select { |it| it.complete_date.nil? }
      .sort_by(&:created_at)

    @complete_inspections = all_inspections
      .select { |it| it.complete_date.present? }
      .sort_by { |it| -it.created_at.to_i }
=======
      .select { |inspection| inspection.complete_date.nil? }
      .sort_by(&:created_at)

    @complete_inspections = all_inspections
      .select { |inspection| inspection.complete_date.present? }
      .sort_by { |inspection| -inspection.created_at.to_i }
>>>>>>> 40cdd627
  end

  def send_inspections_csv
    csv_data = InspectionCsvExportService.new(@complete_inspections).generate
    filename = I18n.t("inspections.export.csv_filename", date: Time.zone.today)
    send_data csv_data, filename: filename
  end

  def validate_tab_parameter
    return if params[:tab].blank?

    valid_tabs = helpers.inspection_tabs(@inspection)
    unless valid_tabs.include?(params[:tab])
      redirect_to edit_inspection_path(@inspection),
        alert: I18n.t("inspections.messages.invalid_tab")
    end
  end

  def validate_inspection_completability
    return unless @inspection.complete?
    return if @inspection.can_mark_complete?

    error_message = I18n.t(
      "inspections.errors.invalid_completion_state",
      errors: @inspection.completion_errors.join(", ")
    )

    inspection_errors = @inspection.completion_errors
    Rails.logger.error "Inspection #{@inspection.id} is marked complete " \
                      "but has errors: #{inspection_errors}"

    # Only raise error in development/test environments
    if Rails.env.local?
      test_message = "In tests, use create(:inspection, :completed) to avoid this."
      raise StandardError, "DATA INTEGRITY ERROR: #{error_message}. #{test_message}"
    else
      # In production, log the error but continue
      Rails.logger.error "DATA INTEGRITY ERROR: #{error_message}"
    end
  end

  ASSESSMENT_SYSTEM_ATTRIBUTES = %w[
    inspection_id
    created_at
    updated_at
  ].freeze

  # Build safe mappings from Inspection::ALL_ASSESSMENT_TYPES
  # This ensures mappings stay in sync with the model definition
  ASSESSMENT_TAB_MAPPING = Inspection::ALL_ASSESSMENT_TYPES
    .each_with_object({}) do |(method_name, _), hash|
      # Convert :user_height_assessment to "user_height"
      tab_name = method_name.to_s.gsub(/_assessment$/, "")
      hash[tab_name] = method_name
    end.freeze

  ASSESSMENT_CLASS_MAPPING = Inspection::ALL_ASSESSMENT_TYPES
    .each_with_object({}) do |(method_name, klass), hash|
      # Convert :user_height_assessment to "user_height"
      tab_name = method_name.to_s.gsub(/_assessment$/, "")
      hash[tab_name] = klass
    end.freeze

  def build_base_params
    params.require(:inspection).permit(*Inspection::USER_EDITABLE_PARAMS)
  end

  def add_assessment_params(base_params)
    Inspection::ALL_ASSESSMENT_TYPES.each do |ass_type, _ass_class|
      ass_key = "#{ass_type}_attributes"
      next if params[:inspection][ass_key].blank?

      ass_params = params[:inspection][ass_key]
      permitted_ass_params = assessment_permitted_attributes(ass_type)
      base_params[ass_key] = ass_params.permit(*permitted_ass_params)
    end
  end

  def assessment_permitted_attributes(assessment_type)
    model_class = "Assessments::#{assessment_type.to_s.camelize}".constantize
    all_attributes = model_class.column_names
<<<<<<< HEAD
    (all_attributes - ASSESSMENT_SYSTEM_ATTRIBUTES).map { |it| it.to_sym }
=======
    (all_attributes - ASSESSMENT_SYSTEM_ATTRIBUTES).map(&:to_sym)
>>>>>>> 40cdd627
  end

  def filtered_inspections_query_without_order = current_user.inspections
    .includes(:inspector_company, unit: {photo_attachment: :blob})
    .search(params[:query])
    .filter_by_result(params[:result])
    .filter_by_unit(params[:unit_id])
    .filter_by_operator(params[:operator])

  def no_index = response.set_header("X-Robots-Tag", "noindex,nofollow")

  def set_inspection
    @inspection = Inspection
      .includes(
        :user, :inspector_company,
        *Inspection::ALL_ASSESSMENT_TYPES.keys,
        unit: {photo_attachment: :blob},
        photo_1_attachment: :blob,
        photo_2_attachment: :blob,
        photo_3_attachment: :blob
      )
      .find_by(id: params[:id]&.upcase)

    head :not_found unless @inspection
  end

  def check_inspection_owner
    return if current_user && @inspection.user_id == current_user.id

    head :not_found
  end

  def redirect_if_complete
    return unless @inspection.complete?

    flash[:notice] = I18n.t("inspections.messages.cannot_edit_complete")
    redirect_to @inspection
  end

  def build_index_title
    title = I18n.t("inspections.titles.index")
    return title unless params[:result]

    status = case params[:result]
    in "passed" then I18n.t("inspections.status.passed")
    in "failed" then I18n.t("inspections.status.failed")
    else params[:result]
    end
    "#{title} - #{status}"
  end

  def validate_unit_ownership
    return unless inspection_params[:unit_id]

    unit = current_user.units.find_by(id: inspection_params[:unit_id])
    return if unit

    # Unit ID not found or doesn't belong to user - security issue
    flash[:alert] = I18n.t("inspections.errors.invalid_unit")
    render :edit, status: :unprocessable_entity
  end

  def handle_successful_update
    respond_to do |format|
      format.html do
        flash[:notice] = I18n.t("inspections.messages.updated")
        redirect_to @inspection
      end
      format.json do
        render json: {status: I18n.t("shared.api.success"),
                      inspection: @inspection}
      end
      format.turbo_stream { render turbo_stream: success_turbo_streams }
    end
  end

  def handle_failed_update
    respond_to do |format|
      format.html { render :edit, status: :unprocessable_entity }
      format.json { render json: {status: I18n.t("shared.api.error"), errors: @inspection.errors.full_messages} }
      format.turbo_stream { render turbo_stream: error_turbo_streams }
    end
  end

  def send_inspection_pdf
    result = PdfCacheService.fetch_or_generate_inspection_pdf(
      @inspection,
      debug_enabled: admin_debug_enabled?,
      debug_queries: debug_sql_queries
    )
    @inspection.update(pdf_last_accessed_at: Time.current)

    case result.type
    when :redirect
      redirect_to result.data, allow_other_host: true
    when :pdf_data
      send_data result.data,
        filename: pdf_filename,
        type: "application/pdf",
        disposition: "inline"
    end
  end

  def send_inspection_qr_code
    qr_code_png = QrCodeService.generate_qr_code(@inspection)

    send_data qr_code_png,
      filename: qr_code_filename,
      type: "image/png",
      disposition: "inline"
  end

  # PublicViewable implementation
  def check_resource_owner
    check_inspection_owner
  end

  def owns_resource?
    @inspection && current_user && @inspection.user_id == current_user.id
  end

  def pdf_filename
    identifier = @inspection.unit&.serial || @inspection.id
    I18n.t("inspections.export.pdf_filename", identifier: identifier)
  end

  def qr_code_filename
    identifier = @inspection.unit&.serial || @inspection.id
    I18n.t("inspections.export.qr_filename", identifier: identifier)
  end

  def resource_pdf_url
    inspection_path(@inspection, format: :pdf)
  end

  def handle_inactive_user_redirect
    if action_name == "create"
      unit_id = params[:unit_id] || params.dig(:inspection, :unit_id)
      if unit_id.present?
        unit = current_user.units.find_by(id: unit_id)
        redirect_to unit ? unit_path(unit) : inspections_path
      else
        redirect_to inspections_path
      end
    elsif action_name.in?(%w[edit update]) && @inspection
      redirect_to inspection_path(@inspection)
    else
      redirect_to inspections_path
    end
  end

  NOT_COPIED_FIELDS = %w[
    complete_date
    created_at
    id
    inspection_date
    inspection_id
    inspector_company_id
    is_seed
    passed
    pdf_last_accessed_at
    unique_report_number
    unit_id
    updated_at
    user_id
  ]

  def set_previous_inspection
    @previous_inspection = @inspection.unit&.last_inspection
    return if !@previous_inspection || @previous_inspection.id == @inspection.id

    @prefilled_fields = []
    current_object, previous_object, column_names = get_prefill_objects

    column_names.each do |field|
      next if NOT_COPIED_FIELDS.include?(field)
      next if previous_object&.send(field).nil?
      next unless current_object.send(field).nil?

      @prefilled_fields << translate_field_name(field)
    end
  end

  def get_prefill_objects
    case params[:tab]
    when "inspection", "", nil
      [@inspection, @previous_inspection, Inspection.column_names]
    when "results"
      # Results tab uses inspection fields directly, not an assessment
      # Only risk_assessment should be prefilled, not passed
      [@inspection, @previous_inspection, ["risk_assessment"]]
    else
      assessment_method = ASSESSMENT_TAB_MAPPING[params[:tab]]
      assessment_class = ASSESSMENT_CLASS_MAPPING[params[:tab]]
      [
        @inspection.public_send(assessment_method),
        @previous_inspection.public_send(assessment_method),
        assessment_class.column_names
      ]
    end
  end

  def translate_field_name(field)
    is_comment = ChobbleApp::FieldUtils.is_comment_field?(field)
    is_pass = ChobbleApp::FieldUtils.is_pass_field?(field)
    field_base = ChobbleApp::FieldUtils.strip_field_suffix(field)
    i18n_base = "forms.#{params[:tab]}.fields"

    translated = I18n.t("#{i18n_base}.#{field_base}", default: nil)
    translated ||= I18n.t("#{i18n_base}.#{field}", default: field.humanize)

    if is_comment
      translated += " (#{I18n.t("shared.comment")})"
    elsif is_pass
      translated += " (#{I18n.t("shared.pass")}/#{I18n.t("shared.fail")})"
    end

    translated
  end

  def log_inspection_event(action, inspection, details = nil, changed_data = nil)
    return unless current_user

    if inspection
      Event.log(
        user: current_user,
        action: action,
        resource: inspection,
        details: details,
        changed_data: changed_data
      )
    else
      # For events without a specific inspection (like CSV export)
      Event.log_system_event(
        user: current_user,
        action: action,
        details: details,
        metadata: {resource_type: "Inspection"}
      )
    end
  rescue => e
    Rails.logger.error "Failed to log inspection event: #{e.message}"
  end

  def calculate_changes(previous_attributes, current_attributes, changed_keys)
    changes = {}

    changed_keys.map(&:to_s).each do |key|
      previous_value = previous_attributes[key]
      current_value = current_attributes[key]

      if previous_value != current_value
        changes[key] = {
          "from" => previous_value,
          "to" => current_value
        }
      end
    end

    changes.presence
  end
end<|MERGE_RESOLUTION|>--- conflicted
+++ resolved
@@ -202,21 +202,12 @@
 
   def partition_inspections(all_inspections)
     @draft_inspections = all_inspections
-<<<<<<< HEAD
-      .select { |it| it.complete_date.nil? }
-      .sort_by(&:created_at)
-
-    @complete_inspections = all_inspections
-      .select { |it| it.complete_date.present? }
-      .sort_by { |it| -it.created_at.to_i }
-=======
       .select { |inspection| inspection.complete_date.nil? }
       .sort_by(&:created_at)
 
     @complete_inspections = all_inspections
       .select { |inspection| inspection.complete_date.present? }
       .sort_by { |inspection| -inspection.created_at.to_i }
->>>>>>> 40cdd627
   end
 
   def send_inspections_csv
@@ -298,11 +289,7 @@
   def assessment_permitted_attributes(assessment_type)
     model_class = "Assessments::#{assessment_type.to_s.camelize}".constantize
     all_attributes = model_class.column_names
-<<<<<<< HEAD
-    (all_attributes - ASSESSMENT_SYSTEM_ATTRIBUTES).map { |it| it.to_sym }
-=======
     (all_attributes - ASSESSMENT_SYSTEM_ATTRIBUTES).map(&:to_sym)
->>>>>>> 40cdd627
   end
 
   def filtered_inspections_query_without_order = current_user.inspections
