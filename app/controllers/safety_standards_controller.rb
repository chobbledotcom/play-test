# typed: strict

class SafetyStandardsController < ApplicationController
  extend T::Sig

  skip_before_action :require_login
  skip_before_action :verify_authenticity_token, only: [:index]

  CALCULATION_TYPES = T.let(%w[anchors slide_runout wall_height user_capacity].freeze, T::Array[String])

  API_EXAMPLE_PARAMS = T.let({
    anchors: {
      type: "anchors",
      length: 5.0,
      width: 5.0,
      height: 3.0
    },
    slide_runout: {
      type: "slide_runout",
      platform_height: 2.5
    },
    wall_height: {
      type: "wall_height",
      platform_height: 2.0,
      user_height: 1.5
    },
    user_capacity: {
      type: "user_capacity",
      length: 10.0,
      width: 8.0,
      negative_adjustment_area: 15.0,
      max_user_height: 1.5
    }
  }.freeze, T::Hash[Symbol, T::Hash[Symbol, T.untyped]])

  API_EXAMPLE_RESPONSES = T.let({
    anchors: {
      passed: true,
      status: "Calculation completed successfully",
      result: {
        value: 8,
        value_suffix: "",
        breakdown: [
          ["Front/back area", "5.0m (W) × 3.0m (H) = 15.0m²"],
          ["Sides area", "5.0m (L) × 3.0m (H) = 15.0m²"],
          ["Front & back anchor counts", "((15.0 × 114.0 * 1.5) ÷ 1600.0 = 2"],
          ["Left & right anchor counts", "((15.0 × 114.0 * 1.5) ÷ 1600.0 = 2"],
          ["Calculated total anchors", "(2 + 2) × 2 = 8"]
        ]
      }
    },
    slide_runout: {
      passed: true,
      status: "Calculation completed successfully",
      result: {
        value: 1.25,
        value_suffix: "m",
        breakdown: [
          ["50% calculation", "2.5m × 0.5 = 1.25m"],
          ["Minimum requirement", "0.3m (300mm)"],
          ["Base runout", "Maximum of 1.25m and 0.3m = 1.25m"]
        ]
      }
    },
    wall_height: {
      passed: true,
      status: "Calculation completed successfully",
      result: {
        value: 1.5,
        value_suffix: "m",
        breakdown: [
          ["Height range", "0.6m - 3.0m"],
          ["Calculation", "1.5m (user height)"]
        ]
      }
    },
    user_capacity: {
      passed: true,
      status: "Calculation completed successfully",
      result: {
        length: 10.0,
        width: 8.0,
        area: 80.0,
        negative_adjustment_area: 15.0,
        usable_area: 65.0,
        max_user_height: 1.5,
        capacities: {
          users_1000mm: 65,
          users_1200mm: 48,
          users_1500mm: 39,
          users_1800mm: 0
        },
        breakdown: [
          ["Total area", "10m × 8m = 80m²"],
          ["Obstacles/adjustments", "- 15m²"],
          ["Usable area", "65m²"],
          ["Capacity calculations", "Based on usable area"],
          ["1m users", "65 ÷ 1 = 65 users"],
          ["1.2m users", "65 ÷ 1.3 = 48 users"],
          ["1.5m users", "65 ÷ 1.7 = 39 users"],
          ["1.8m users", "Not allowed (exceeds height limit)"]
        ]
      }
    }
  }.freeze, T::Hash[Symbol, T::Hash[Symbol, T.untyped]])

  sig { void }
  def index
    @calculation_metadata = calculation_metadata

    if post_request_with_calculation?
      handle_calculation_post
    else
      handle_calculation_get
    end
  end

  private

  sig { returns(T::Boolean) }
  def post_request_with_calculation?
    request.post? && params[:calculation].present?
  end

  sig { void }
  def handle_calculation_post
    type = params[:calculation][:type]
    calculate_safety_standard if CALCULATION_TYPES.include?(type)

    respond_to do |format|
      format.turbo_stream
      format.json { render json: build_json_response }
      format.html { redirect_with_calculation_params }
    end
  end

  sig { void }
  def handle_calculation_get
    if params[:calculation].present?
      type = params[:calculation][:type]
      calculate_safety_standard if CALCULATION_TYPES.include?(type)
    end

    respond_to do |format|
      format.html
    end
  end

  sig { void }
  def redirect_with_calculation_params
    redirect_to safety_standards_path(
      calculation: params[:calculation].to_unsafe_h
    )
  end

  sig { void }
  def calculate_safety_standard
    type = params[:calculation][:type]

    case type
    when "anchors"
      calculate_anchors
    when "slide_runout"
      calculate_slide_runout
    when "wall_height"
      calculate_wall_height
    when "user_capacity"
      calculate_user_capacity
    end
  end

  sig { void }
  def calculate_anchors
    dimensions = extract_dimensions(:length, :width, :height)

    if dimensions.values.all?(&:positive?)
      @anchors_result = EN14960.calculate_anchors(**dimensions)
    else
      set_error(:anchors, :invalid_dimensions)
    end
  end

  sig { void }
  def calculate_slide_runout
    height = param_to_float(:platform_height)
    has_stop_wall = params[:calculation][:has_stop_wall] == "1"

    if height.positive?
      @slide_runout_result = build_runout_result(height, has_stop_wall)
    else
      set_error(:slide_runout, :invalid_height)
    end
  end

  sig { void }
  def calculate_wall_height
    platform_height = param_to_float(:platform_height)
    user_height = param_to_float(:user_height)

    if platform_height.positive? && user_height.positive?
      @wall_height_result = build_wall_height_result(
        platform_height, user_height
      )
    else
      set_error(:wall_height, :invalid_height)
    end
  end

  sig { void }
  def calculate_user_capacity
    length = param_to_float(:length)
    width = param_to_float(:width)
    max_user_height = param_to_float(:max_user_height)
    max_user_height = nil if max_user_height.zero?
    negative_adjustment_area = param_to_float(:negative_adjustment_area)

    if length.positive? && width.positive?
      @user_capacity_result = EN14960.calculate_user_capacity(
        length, width, max_user_height, negative_adjustment_area
      )
    else
      set_error(:user_capacity, :invalid_dimensions)
    end
  end

  sig { params(keys: Symbol).returns(T::Hash[Symbol, Float]) }
  def extract_dimensions(*keys)
    keys.index_with { |key| param_to_float(key) }
  end

  sig { params(key: Symbol).returns(Float) }
  def param_to_float(key)
    params[:calculation][key].to_f
  end

  sig { params(type: Symbol, error_key: Symbol).void }
  def set_error(type, error_key)
    error_msg = t("safety_standards.errors.#{error_key}")
    instance_variable_set("@#{type}_error", error_msg)
    instance_variable_set("@#{type}_result", nil)
  end

  sig { params(platform_height: Float, has_stop_wall: T::Boolean).returns(T.untyped) }
  def build_runout_result(platform_height, has_stop_wall)
    EN14960.calculate_slide_runout(
      platform_height,
      has_stop_wall: has_stop_wall
    )
  end

  sig { params(platform_height: Float, user_height: Float).returns(T.untyped) }
  def build_wall_height_result(platform_height, user_height)
<<<<<<< HEAD
    # Workaround for EN14960 v0.4.0 bug where it returns Integer 0 instead of Float 0.0
    # when platform_height < 0.6

    EN14960.calculate_wall_height(
      platform_height, user_height
    )
  rescue TypeError => e
    if e.message.include?("got type Integer with value 0")
      # Return the expected response for no walls required
      EN14960::CalculatorResponse.new(
        value: 0.0,
        value_suffix: "m",
        breakdown: [["No walls required", "Platform height < 0.6m"]]
      )
    else
      raise e
    end
=======
    EN14960.calculate_wall_height(platform_height, user_height)
>>>>>>> 0096efe6
  end

  sig { returns(T::Hash[Symbol, T.untyped]) }
  def build_json_response
    type = params[:calculation][:type]
    return invalid_type_response(type) unless CALCULATION_TYPES.include?(type)

    build_typed_json_response(type)
  end

  sig { params(type: T.nilable(String)).returns(T::Hash[Symbol, T.untyped]) }
  def invalid_type_response(type)
    {
      passed: false,
      status: t("safety_standards.api.invalid_calculation_type",
        type: type || t("safety_standards.api.none_provided")),
      result: nil
    }
  end

  sig { params(message: String).returns(T::Hash[Symbol, T.untyped]) }
  def error_response(message)
    {
      passed: false,
      status: t("safety_standards.api.calculation_failed", error: message),
      result: nil
    }
  end

  sig { params(type: String).returns(T::Hash[Symbol, T.untyped]) }
  def build_typed_json_response(type)
    calculate_safety_standard

    result, error = get_calculation_results(type)

    if result
      build_success_response(type, result)
    else
      build_error_response(error)
    end
  end

  sig { params(type: String).returns([T.nilable(T.untyped), T.nilable(String)]) }
  def get_calculation_results(type)
    result_var = "@#{type}_result"
    error_var = "@#{type}_error"

    result = instance_variable_get(result_var)
    error = instance_variable_get(error_var)

    [result, error]
  end

  sig { params(type: String, result: T.untyped).returns(T::Hash[Symbol, T.untyped]) }
  def build_success_response(type, result)
    json_result = if type == "user_capacity"
      build_user_capacity_json(result)
    elsif result.is_a?(EN14960::CalculatorResponse)
      {
        value: result.value,
        value_suffix: result.value_suffix || "",
        breakdown: result.breakdown
      }
    else
      result
    end

    {
      passed: true,
      status: t("safety_standards.api.calculation_success"),
      result: json_result
    }
  end

  sig { params(error: T.nilable(String)).returns(T::Hash[Symbol, T.untyped]) }
  def build_error_response(error)
    {
      passed: false,
      status: error || t("safety_standards.api.unknown_error"),
      result: nil
    }
  end

  sig { params(result: T.untyped).returns(T::Hash[Symbol, T.untyped]) }
  def build_user_capacity_json(result)
    return result unless result.is_a?(EN14960::CalculatorResponse)

    length = param_to_float(:length)
    width = param_to_float(:width)
    max_user_height = param_to_float(:max_user_height)
    max_user_height = nil if max_user_height.zero?
    neg_adj = param_to_float(:negative_adjustment_area)

    {
      length: length,
      width: width,
      area: (length * width).round(2),
      negative_adjustment_area: neg_adj,
      usable_area: [(length * width) - neg_adj, 0].max.round(2),
      max_user_height: max_user_height,
      capacities: result.value,
      breakdown: result.breakdown
    }
  end

  sig { returns(T::Hash[Symbol, T::Hash[Symbol, T.untyped]]) }
  def calculation_metadata
    {
      anchors: anchor_metadata,
      slide_runout: slide_runout_metadata,
      wall_height: wall_height_metadata,
      user_capacity: user_capacity_metadata
    }
  end

  sig { returns(T::Hash[Symbol, T.untyped]) }
  def anchor_metadata
    {
      title: t("safety_standards.metadata.anchor_title"),
      description: t("safety_standards.calculators.anchor.description"),
      method_name: :calculate_required_anchors,
      module_name: EN14960::Calculators::AnchorCalculator,
      example_input: 25.0,
      input_unit: "m²",
      output_unit: "anchors",
      formula_text: t("safety_standards.metadata.anchor_formula"),
      standard_reference: t("safety_standards.metadata.standard_reference")
    }
  end

  sig { returns(T::Hash[Symbol, T.untyped]) }
  def slide_runout_metadata
    {
      title: t("safety_standards.metadata.slide_runout_title"),
      description: t("safety_standards.metadata.slide_runout_description"),
      method_name: :calculate_required_runout,
      additional_methods: [:calculate_runout_value],
      module_name: EN14960::Calculators::SlideCalculator,
      example_input: 2.5,
      input_unit: "m",
      output_unit: "m",
      formula_text: t("safety_standards.metadata.runout_formula"),
      standard_reference: t("safety_standards.metadata.standard_reference")
    }
  end

  sig { returns(T::Hash[Symbol, T.untyped]) }
  def wall_height_metadata
    {
      title: t("safety_standards.metadata.wall_height_title"),
      description: t("safety_standards.metadata.wall_height_description"),
      method_name: :meets_height_requirements?,
      module_name: EN14960::Calculators::SlideCalculator,
      example_input: {platform_height: 2.0, user_height: 1.5},
      input_unit: "m",
      output_unit: t("safety_standards.metadata.requirement_text_unit"),
      formula_text: t("safety_standards.metadata.wall_height_formula"),
      standard_reference: t("safety_standards.metadata.standard_reference")
    }
  end

  sig { returns(T::Hash[Symbol, T.untyped]) }
  def user_capacity_metadata
    {
      title: t("safety_standards.metadata.user_capacity_title"),
      description: t("safety_standards.calculators.user_capacity.description"),
      method_name: :calculate,
      module_name: EN14960::Calculators::UserCapacityCalculator,
      example_input: {length: 10.0, width: 8.0},
      input_unit: "m",
      output_unit: "users",
      formula_text: t("safety_standards.metadata.user_capacity_formula"),
      standard_reference: t("safety_standards.metadata.standard_reference")
    }
  end
end<|MERGE_RESOLUTION|>--- conflicted
+++ resolved
@@ -250,27 +250,7 @@
 
   sig { params(platform_height: Float, user_height: Float).returns(T.untyped) }
   def build_wall_height_result(platform_height, user_height)
-<<<<<<< HEAD
-    # Workaround for EN14960 v0.4.0 bug where it returns Integer 0 instead of Float 0.0
-    # when platform_height < 0.6
-
-    EN14960.calculate_wall_height(
-      platform_height, user_height
-    )
-  rescue TypeError => e
-    if e.message.include?("got type Integer with value 0")
-      # Return the expected response for no walls required
-      EN14960::CalculatorResponse.new(
-        value: 0.0,
-        value_suffix: "m",
-        breakdown: [["No walls required", "Platform height < 0.6m"]]
-      )
-    else
-      raise e
-    end
-=======
     EN14960.calculate_wall_height(platform_height, user_height)
->>>>>>> 0096efe6
   end
 
   sig { returns(T::Hash[Symbol, T.untyped]) }
