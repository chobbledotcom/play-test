# typed: true
# frozen_string_literal: true

class UnitsController < ApplicationController
<<<<<<< HEAD
  include ChobbleApp::TurboStreamResponders
  include ChobbleApp::PublicViewable
  include ChobbleApp::UserActivityCheck
=======
  extend T::Sig

  include TurboStreamResponders
  include PublicViewable
  include UserActivityCheck
>>>>>>> 40cdd627

  skip_before_action :require_login, only: %i[show]
  before_action :set_unit, only: %i[destroy edit log show update]
  before_action :check_unit_owner, only: %i[destroy edit update]
  before_action :check_log_access, only: %i[log]
  before_action :require_user_active, only: %i[create new edit update]
  before_action :no_index

  def index
    @units = filtered_units_query
    @title = build_index_title

    respond_to do |format|
      format.html
      format.csv do
        log_unit_event("exported", nil, "Exported #{@units.count} units to CSV")
        csv_data = UnitCsvExportService.new(@units).generate
        send_data csv_data, filename: "units-#{Time.zone.today}.csv"
      end
    end
  end

  def show
    # Handle federation HEAD requests
    return head :ok if request.head?

    @inspections = @unit.inspections
      .includes(inspector_company: {logo_attachment: :blob})
      .order(inspection_date: :desc)

    respond_to do |format|
      format.html { render_show_html }
      format.pdf { send_unit_pdf }
      format.png { send_unit_qr_code }
      format.json do
        render json: JsonSerializerService.serialize_unit(@unit)
      end
    end
  end

  def new = @unit = Unit.new

  def create
    @unit = current_user.units.build(unit_params)

    if @image_processing_error
      flash.now[:alert] = @image_processing_error.message
      handle_create_failure(@unit)
      return
    end

    if @unit.save
      log_unit_event("created", @unit)
      handle_create_success(@unit)
    else
      handle_create_failure(@unit)
    end
  end

  def edit = nil

  def update
    previous_attributes = @unit.attributes.dup

    params_to_update = unit_params

    if @image_processing_error
      flash.now[:alert] = @image_processing_error.message
      handle_update_failure(@unit)
      return
    end

    if @unit.update(params_to_update)
      # Calculate what changed
      changed_data = calculate_changes(
        previous_attributes,
        @unit.attributes,
        unit_params.keys
      )

      log_unit_event("updated", @unit, nil, changed_data)

      additional_streams = []
      if params[:unit][:photo].present?
        # Render just the file field without a new form wrapper
        additional_streams << turbo_stream.replace(
          "unit_photo_preview",
          partial: "chobble_forms/file_field_turbo_response",
          locals: {
            model: @unit,
            field: :photo,
            turbo_frame_id: "unit_photo_preview",
            i18n_base: "forms.units",
            accept: "image/*"
          }
        )
      end

      handle_update_success(@unit, nil, nil, additional_streams: additional_streams)
    else
      handle_update_failure(@unit)
    end
  end

  def destroy
    # Capture unit details before deletion for the audit log
    unit_details = {
      name: @unit.name,
      serial: @unit.serial,
      operator: @unit.operator,
      manufacturer: @unit.manufacturer
    }

    if @unit.destroy
      # Log the deletion with the unit details in metadata
      Event.log(
        user: current_user,
        action: "deleted",
        resource: @unit,
        details: nil,
        metadata: unit_details
      )
      flash[:notice] = I18n.t("units.messages.deleted")
      redirect_to units_path
    else
      error_message =
        @unit.errors.full_messages.first ||
        I18n.t("units.messages.delete_failed")
      flash[:alert] = error_message
      redirect_to @unit
    end
  end

  def log
    @events = Event.for_resource(@unit).recent.includes(:user)
    @title = I18n.t("units.titles.log", unit: @unit.name)
  end

  def new_from_inspection
    @inspection = current_user.inspections.find_by(id: params[:id])

    unless @inspection
      flash[:alert] = I18n.t("units.errors.inspection_not_found")
      redirect_to root_path and return
    end

    if @inspection.unit
      flash[:alert] = I18n.t("units.errors.inspection_has_unit")
      redirect_to inspection_path(@inspection) and return
    end

    @unit = Unit.new(user: current_user)
  end

  def create_from_inspection
    service = UnitCreationFromInspectionService.new(
      user: current_user,
      inspection_id: params[:id],
      unit_params: unit_params
    )

    if service.create
      log_unit_event("created", service.unit)
      flash[:notice] = I18n.t("units.messages.created_from_inspection")
      redirect_to inspection_path(service.inspection)
    elsif service.error_message
      flash[:alert] = service.error_message
      redirect_path = service.inspection ?
        inspection_path(service.inspection) :
        root_path
      redirect_to redirect_path
    else
      @unit = service.unit
      @inspection = service.inspection
      render :new_from_inspection, status: :unprocessable_entity
    end
  end

  private

  def log_unit_event(action, unit, details = nil, changed_data = nil)
    return unless current_user

    if unit
      Event.log(
        user: current_user,
        action: action,
        resource: unit,
        details: details,
        changed_data: changed_data
      )
    else
      # For events without a specific unit (like CSV export)
      Event.log_system_event(
        user: current_user,
        action: action,
        details: details,
        metadata: {resource_type: "Unit"}
      )
    end
  rescue => e
    Rails.logger.error I18n.t("units.errors.log_failed", message: e.message)
  end

  def calculate_changes(previous_attributes, current_attributes, changed_keys)
    changes = {}

    changed_keys.map(&:to_s).each do |key|
      previous_value = previous_attributes[key]
      current_value = current_attributes[key]

      if previous_value != current_value
        changes[key] = {
          "from" => previous_value,
          "to" => current_value
        }
      end
    end

    changes.presence
  end

  def unit_params
    permitted_params = params.require(:unit).permit(*%i[
      description
      manufacture_date
      manufacturer
      name
      operator
      photo
      serial
      unit_type
    ])

    process_image_params(permitted_params, :photo)
  end

  def no_index = response.set_header("X-Robots-Tag", "noindex,nofollow")

  def set_unit
    @unit = Unit.includes(photo_attachment: :blob)
      .find_by(id: params[:id].upcase)

    unless @unit
      # Always return 404 for non-existent resources regardless of login status
      head :not_found
    end
  end

  def check_unit_owner
    head :not_found unless owns_resource?
  end

  def check_log_access
    # Only unit owners can view logs
    head :not_found unless owns_resource?
  end

  def send_unit_pdf
    # Unit already has photo loaded from set_unit
    result = PdfCacheService.fetch_or_generate_unit_pdf(
      @unit,
      debug_enabled: admin_debug_enabled?,
      debug_queries: debug_sql_queries
    )

    case result.type
    when :redirect
      redirect_to result.data, allow_other_host: true
    when :pdf_data
      send_data result.data,
        filename: "#{@unit.serial}.pdf",
        type: "application/pdf",
        disposition: "inline"
    end
  end

  def send_unit_qr_code
    qr_code_png = QrCodeService.generate_qr_code(@unit)

    send_data qr_code_png,
      filename: "#{@unit.serial}_QR.png",
      type: "image/png",
      disposition: "inline"
  end

  # PublicViewable implementation
  def check_resource_owner
    check_unit_owner
  end

  def owns_resource?
    @unit && current_user && @unit.user_id == current_user.id
  end

  def pdf_filename
    "#{@unit.serial}.pdf"
  end

  def resource_pdf_url
    unit_path(@unit, format: :pdf)
  end

  def filtered_units_query
    units = current_user.units.includes(photo_attachment: :blob)
    units = units.search(params[:query])
    units = units.overdue if params[:status] == "overdue"
    units = units.by_manufacturer(params[:manufacturer])
    units = units.by_operator(params[:operator])
    units.order(created_at: :desc)
  end

  def build_index_title
    title_parts = [I18n.t("units.titles.index")]
    if params[:status] == "overdue"
      title_parts << I18n.t("units.status.overdue")
    end
    title_parts << params[:manufacturer] if params[:manufacturer].present?
    title_parts << params[:operator] if params[:operator].present?
    title_parts.join(" - ")
  end

  def handle_inactive_user_redirect
    redirect_to units_path
  end
end<|MERGE_RESOLUTION|>--- conflicted
+++ resolved
@@ -2,17 +2,11 @@
 # frozen_string_literal: true
 
 class UnitsController < ApplicationController
-<<<<<<< HEAD
+  extend T::Sig
+
   include ChobbleApp::TurboStreamResponders
   include ChobbleApp::PublicViewable
   include ChobbleApp::UserActivityCheck
-=======
-  extend T::Sig
-
-  include TurboStreamResponders
-  include PublicViewable
-  include UserActivityCheck
->>>>>>> 40cdd627
 
   skip_before_action :require_login, only: %i[show]
   before_action :set_unit, only: %i[destroy edit log show update]
