--- conflicted
+++ resolved
@@ -1,15 +1,10 @@
 # frozen_string_literal: true
 
 class SessionsController < ApplicationController
-<<<<<<< HEAD
-  skip_before_action :require_login, only: %i[new create destroy]
-  before_action :require_logged_out, only: %i[new create]
-=======
   skip_before_action :require_login,
     only: [:new, :create, :destroy, :passkey, :passkey_callback]
   before_action :require_logged_out,
     only: [:new, :create, :passkey, :passkey_callback]
->>>>>>> 7cf315f8
 
   def new
   end
@@ -30,34 +25,15 @@
 
   def destroy
     # Delete current session record
-    UserSession.find_by(session_token: session[:session_token])&.destroy if session[:session_token]
+    if session[:session_token]
+      UserSession.find_by(session_token: session[:session_token])&.destroy
+    end
     session.delete(:session_token)
     log_out
     flash[:notice] = I18n.t("session.logout.success")
     redirect_to root_path
   end
 
-<<<<<<< HEAD
-  private
-
-  def handle_successful_login(user)
-    should_remember = params.dig(:session, :remember_me) == "1"
-    user_session = create_session_record(user)
-
-    create_user_session(user, should_remember)
-    session[:session_token] = user_session.session_token
-
-    flash[:notice] = I18n.t("session.login.success")
-    redirect_to inspections_path
-  end
-
-  def create_session_record(user)
-    user.user_sessions.create!(
-      ip_address: request.remote_ip,
-      user_agent: request.user_agent,
-      last_active_at: Time.current
-    )
-=======
   def passkey
     # Get all credentials for this RP to help password managers
     all_credentials = Credential.all.map do |cred|
@@ -108,7 +84,11 @@
 
     credential.update!(sign_count: webauthn_credential.sign_count)
     user = User.find(credential.user_id)
+
+    # Create session for passkey login
+    user_session = create_session_record(user)
     create_user_session(user, true)
+    session[:session_token] = user_session.session_token
 
     render json: {status: "ok"}, status: :ok
   rescue WebAuthn::Error => e
@@ -117,6 +97,35 @@
       status: :unprocessable_entity
   ensure
     session.delete(:passkey_authentication)
->>>>>>> 7cf315f8
+  end
+
+  def handle_successful_login(user)
+    should_remember = params.dig(:session, :remember_me) == "1"
+    user_session = create_session_record(user)
+
+    create_user_session(user, should_remember)
+    session[:session_token] = user_session.session_token
+
+    flash[:notice] = I18n.t("session.login.success")
+    redirect_to inspections_path
+  end
+
+  def create_session_record(user)
+    Rails.logger.info "Creating user session for user #{user.id}"
+    Rails.logger.info "User exists in DB: #{User.exists?(user.id)}"
+    Rails.logger.info "User sessions count before: #{user.user_sessions.count}"
+
+    user_session = user.user_sessions.create!(
+      ip_address: request.remote_ip,
+      user_agent: request.user_agent,
+      last_active_at: Time.current
+    )
+    Rails.logger.info "User session created: #{user_session.id}"
+    user_session
+  rescue => e
+    Rails.logger.error "Failed to create user session: #{e.message}"
+    Rails.logger.error "User ID: #{user.id}, class: #{user.id.class}"
+    Rails.logger.error e.backtrace.join("\n")
+    raise
   end
 end