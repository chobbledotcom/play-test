--- conflicted
+++ resolved
@@ -3,12 +3,8 @@
 
 module AssessmentController
   extend ActiveSupport::Concern
-<<<<<<< HEAD
+  extend T::Sig
   include ChobbleApp::UserActivityCheck
-=======
-  extend T::Sig
-  include UserActivityCheck
->>>>>>> 40cdd627
   include InspectionTurboStreams
 
   included do
