# typed: true
# frozen_string_literal: true

class Inspection < ApplicationRecord
<<<<<<< HEAD
  include ChobbleApp::CustomIdGenerator
=======
  extend T::Sig

  include CustomIdGenerator
>>>>>>> 40cdd627
  include FormConfigurable
  include ValidationConfigurable

  PASS_FAIL_NA = {fail: 0, pass: 1, na: 2}.freeze

  enum :inspection_type, {
    bouncy_castle: "BOUNCY_CASTLE",
    bouncing_pillow: "BOUNCING_PILLOW"
  }

  CASTLE_ASSESSMENT_TYPES = {
    user_height_assessment: Assessments::UserHeightAssessment,
    slide_assessment: Assessments::SlideAssessment,
    structure_assessment: Assessments::StructureAssessment,
    anchorage_assessment: Assessments::AnchorageAssessment,
    materials_assessment: Assessments::MaterialsAssessment,
    enclosed_assessment: Assessments::EnclosedAssessment,
    fan_assessment: Assessments::FanAssessment
  }.freeze

  PILLOW_ASSESSMENT_TYPES = {
    fan_assessment: Assessments::FanAssessment
  }.freeze

  ALL_ASSESSMENT_TYPES =
    CASTLE_ASSESSMENT_TYPES.merge(PILLOW_ASSESSMENT_TYPES).freeze

  USER_EDITABLE_PARAMS = %i[
    has_slide
    height
    indoor_only
    inspection_date
    is_totally_enclosed
    length
    passed
    photo_1
    photo_2
    photo_3
    risk_assessment
    unique_report_number
    unit_id
    width
  ].freeze

  REQUIRED_TO_COMPLETE_FIELDS =
    USER_EDITABLE_PARAMS - %i[
      risk_assessment
      unique_report_number
    ]

  belongs_to :user
  belongs_to :unit, optional: true
  belongs_to :inspector_company, optional: true

  has_one_attached :photo_1
  has_one_attached :photo_2
  has_one_attached :photo_3
  has_one_attached :cached_pdf
  validate :photos_must_be_images

  before_validation :set_inspector_company_from_user, on: :create
  before_validation :set_inspection_type_from_unit, on: :create

  after_update :invalidate_pdf_cache
  after_save :invalidate_unit_pdf_cache

  ALL_ASSESSMENT_TYPES.each do |assessment_name, assessment_class|
    has_one assessment_name,
      class_name: assessment_class.name,
      dependent: :destroy
  end

  alias_method :tallest_user_height_assessment, :user_height_assessment

  # Accept nested attributes for all assessments
  accepts_nested_attributes_for(*ALL_ASSESSMENT_TYPES.keys)

  # Override assessment getters to auto-create if missing
  ALL_ASSESSMENT_TYPES.each do |assessment_name, assessment_class|
    # Auto-create version
    define_method(assessment_name) do
      super() || assessment_class.find_or_create_by!(inspection: self)
    end

    # Non-creating version for safe navigation
    define_method("#{assessment_name}?") do
      if association(assessment_name).loaded?
        send(assessment_name)
      else
        assessment_class.find_by(inspection: self)
      end
    end
  end

  validates :inspection_date, presence: true
  # rubocop:disable Rails/UniqueValidationWithoutIndex
  validates :unique_report_number,
    uniqueness: {scope: :user_id, allow_blank: true}
  # rubocop:enable Rails/UniqueValidationWithoutIndex

  # Scopes
  scope :seed_data, -> { where(is_seed: true) }
  scope :non_seed_data, -> { where(is_seed: false) }
  scope :passed, -> { where(passed: true) }
  scope :failed, -> { where(passed: false) }
  scope :complete, -> { where.not(complete_date: nil) }
  scope :draft, -> { where(complete_date: nil) }
  scope :search, lambda { |query|
    if query.present?
      joins("LEFT JOIN units ON units.id = inspections.unit_id")
        .where(search_conditions, *search_values(query))
    else
      all
    end
  }
  scope :filter_by_result, lambda { |result|
    case result
    when "passed" then where(passed: true)
    when "failed" then where(passed: false)
    end
  }
  scope :filter_by_unit, lambda { |unit_id|
    where(unit_id: unit_id) if unit_id.present?
  }
  scope :filter_by_operator, lambda { |operator|
    if operator.present?
      joins(:unit).where(units: {operator: operator})
    else
      all
    end
  }
  scope :filter_by_date_range, lambda { |start_date, end_date|
    range = start_date..end_date
    where(inspection_date: range) if both_dates_present?(start_date, end_date)
  }
  scope :overdue, -> { where("inspection_date < ?", Time.zone.today - 1.year) }

  # Helper methods for scopes
  sig { returns(String) }
  def self.search_conditions
    "inspections.id LIKE ? OR " \
    "inspections.unique_report_number LIKE ? OR units.serial LIKE ? OR " \
    "units.manufacturer LIKE ? OR units.name LIKE ?"
  end

  sig { params(query: String).returns(T::Array[String]) }
  def self.search_values(query) = Array.new(5) { "%#{query}%" }

  sig { params(start_date: T.untyped, end_date: T.untyped).returns(T::Boolean) }
  def self.both_dates_present?(start_date, end_date) =
    start_date.present? && end_date.present?

  # Calculated fields
  sig { returns(T.nilable(Date)) }
  def reinspection_date
    return nil if inspection_date.blank?

    (inspection_date + 1.year).to_date
  end

  sig { returns(T.nilable(Numeric)) }
  def area
    return nil unless width && length

    width * length
  end

  sig { returns(T.nilable(Numeric)) }
  def volume
    return nil unless width && length && height

    width * length * height
  end

  sig { returns(T::Boolean) }
  def complete?
    complete_date.present?
  end

  sig { returns(T::Hash[Symbol, T.class_of(ApplicationRecord)]) }
  def assessment_types
    bouncing_pillow? ? PILLOW_ASSESSMENT_TYPES : CASTLE_ASSESSMENT_TYPES
  end

  sig { returns(T::Hash[Symbol, T.class_of(ApplicationRecord)]) }
  def applicable_assessments
    if bouncing_pillow?
      pillow_applicable_assessments
    else
      castle_applicable_assessments
    end
  end

  private

  sig { returns(T::Hash[Symbol, T.class_of(ApplicationRecord)]) }
  def castle_applicable_assessments
    CASTLE_ASSESSMENT_TYPES.select do |assessment_key, _|
      case assessment_key
      when :slide_assessment
        has_slide?
      when :enclosed_assessment
        is_totally_enclosed?
      when :anchorage_assessment
        !indoor_only?
      else
        true
      end
    end
  end

  sig { returns(T::Hash[Symbol, T.class_of(ApplicationRecord)]) }
  def pillow_applicable_assessments
    PILLOW_ASSESSMENT_TYPES
  end

  public

  # Iterate over only applicable assessments with a block
  sig { params(block: T.proc.params(assessment_key: Symbol, assessment_class: T.class_of(ApplicationRecord), assessment: ApplicationRecord).void).void }
  def each_applicable_assessment(&block)
    applicable_assessments.each do |assessment_key, assessment_class|
      assessment = send(assessment_key)
      yield(assessment_key, assessment_class, assessment) if block_given?
    end
  end

  # Check if a specific assessment is applicable
  sig { params(assessment_key: Symbol).returns(T::Boolean) }
  def assessment_applicable?(assessment_key)
    applicable_assessments.key?(assessment_key)
  end

  # Returns tabs in the order they appear in the UI
  sig { returns(T::Array[String]) }
  def applicable_tabs
    tabs = ["inspection"]

    # Get applicable assessments for this inspection type
    applicable = applicable_assessments.keys.map { |k| k.to_s.chomp("_assessment") }

    # Add tabs in the correct UI order
    ordered_tabs = %w[user_height slide structure anchorage materials fan enclosed]
    ordered_tabs.each do |tab|
      tabs << tab if applicable.include?(tab)
    end

    # Add results tab at the end
    tabs << "results"

    tabs
  end

  # Advanced methods
  sig { returns(T::Boolean) }
  def can_be_completed?
    unit.present? &&
      all_assessments_complete? &&
      !passed.nil? &&
      inspection_date.present? &&
      width.present? &&
      length.present? &&
      height.present? &&
      !has_slide.nil? &&
      !is_totally_enclosed.nil? &&
      !indoor_only.nil?
  end

  sig { returns(T::Hash[Symbol, T.any(T::Boolean, T::Array[String])]) }
  def completion_status
    complete = complete?
    all_assessments_complete = all_assessments_complete?
    missing_assessments = get_missing_assessments
    can_be_completed = can_be_completed?

    {
      complete:,
      all_assessments_complete:,
      missing_assessments:,
      can_be_completed:
    }
  end

  sig { returns(T::Boolean) }
  def can_mark_complete? = can_be_completed?

  sig { returns(T::Array[String]) }
  def completion_errors
    errors = []
    errors << "Unit is required" if unit.blank?

    # Get detailed incomplete field information
    incomplete_tabs = incomplete_fields

    incomplete_tabs.each do |tab_info|
      tab_name = tab_info[:name]
      incomplete_field_names = tab_info[:fields].map { |f| f[:label] }.join(", ")
      errors << "#{tab_name}: #{incomplete_field_names}"
    end

    errors
  end

  sig { returns(T::Array[String]) }
  def get_missing_assessments
    missing = []

    # Check for missing unit first
    missing << "Unit" if unit.blank?

    # Check for missing assessments using the new helper
    each_applicable_assessment do |assessment_key, _, assessment|
      next if assessment&.complete?

      # Get the assessment type without "_assessment" suffix
      assessment_type = assessment_key.to_s.sub("_assessment", "")
      # Get the name from the form header
      missing << I18n.t("forms.#{assessment_type}.header")
    end

    missing
  end

  sig { params(user: User).void }
  def complete!(user)
    update!(complete_date: Time.current)
    log_audit_action("completed", user, "Inspection completed")
  end

  sig { params(user: User).void }
  def un_complete!(user)
    update!(complete_date: nil)
    log_audit_action("marked_incomplete", user, "Inspection completed")
  end

  sig { returns(T::Array[String]) }
  def validate_completeness
    assessment_validation_data.filter_map do |name, assessment, message|
      # Convert the symbol name (e.g., :slide) to assessment key (e.g., :slide_assessment)
      assessment_key = :"#{name}_assessment"
      next unless assessment_applicable?(assessment_key)

      message if assessment.present? && !assessment.complete?
    end
  end

  sig { params(action: String, user: T.nilable(User), details: String).void }
  def log_audit_action(action, user, details)
    Event.log(
      user: user,
      action: action,
      resource: self,
      details: details
    )
  rescue => e
    # Fallback to logging if Event creation fails
    Rails.logger.error("Failed to create event: #{e.message}")
    Rails.logger.info("Inspection #{id}: #{action} by #{user&.email} - #{details}")
  end

  sig { params(form: T.any(Symbol, String), field: T.any(Symbol, String)).returns(String) }
  def field_label(form, field)
    key = "forms.#{form}.fields.#{field}"
    # Try the field as-is first
    label = I18n.t(key, default: nil)
    # Try removing _pass and/or _comment suffixes
    if label.nil?
      base_field = ChobbleApp::FieldUtils.strip_field_suffix(field)
      label = I18n.t("forms.#{form}.fields.#{base_field}", default: nil)
    end
    # Try adding _pass suffix
    label = I18n.t("#{key}_pass", default: nil) if label.nil? && !field.to_s.end_with?("_pass")
    # If still not found, raise for the original key
    label || I18n.t(key)
  end

  sig { returns(T::Array[Symbol]) }
  def inspection_tab_incomplete_fields
    # Fields required for the inspection tab specifically (excludes passed which is on results tab)
    fields = REQUIRED_TO_COMPLETE_FIELDS - [:passed]
    fields
      .reject { |f| f.end_with?("_comment") }
      .select { |f| send(f).nil? }
  end

  sig { returns(T::Array[T::Hash[Symbol, T.any(Symbol, String, T::Array[T::Hash[Symbol, T.any(Symbol, String)]])]]) }
  def incomplete_fields
    output = []

    # Process tabs in the same order as applicable_tabs
    applicable_tabs.each do |tab|
      case tab
      when "inspection"
        # Get incomplete fields for the inspection tab (excluding passed)
        inspection_tab_fields =
          inspection_tab_incomplete_fields
            .map { |f| {field: f, label: field_label(:inspection, f)} }

        if inspection_tab_fields.any?
          output << {
            tab: :inspection,
            name: I18n.t("forms.inspection.header"),
            fields: inspection_tab_fields
          }
        end

      when "results"
        # Get incomplete fields for the results tab
        results_fields = []
        results_fields << {field: :passed, label: field_label(:results, :passed)} if passed.nil?

        if results_fields.any?
          output << {
            tab: :results,
            name: I18n.t("forms.results.header"),
            fields: results_fields
          }
        end

      else
        # All other tabs are assessment tabs
        assessment_key = :"#{tab}_assessment"
        assessment = send(assessment_key) if respond_to?(assessment_key)

        if assessment
          grouped_fields = assessment.incomplete_fields_grouped
          assessment_fields = []

          grouped_fields.each do |base_field, info|
            # Determine what's missing
            has_value_missing = info[:fields].include?(base_field)
            has_pass_missing = info[:fields].include?(:"#{base_field}_pass")

            # Get the base label
            base_label = field_label(tab.to_sym, base_field)

            # Construct the full label
            label = if has_value_missing && has_pass_missing
              "#{base_label} (+ Pass/Fail)"
            elsif has_pass_missing
              "#{base_label} Pass/Fail"
            else
              base_label
            end

            assessment_fields << {field: base_field, label: label}
          end

          if assessment_fields.any?
            output << {
              tab: tab.to_sym,
              name: I18n.t("forms.#{tab}.header"),
              fields: assessment_fields
            }
          end
        end
      end
    end

    output
  end

  private

  sig { void }
  def set_inspector_company_from_user
    self.inspector_company_id ||= user.inspection_company_id
  end

  sig { void }
  def set_inspection_type_from_unit
    return unless unit
    return unless new_record?

    # Set inspection type to match unit type
    self.inspection_type = unit.unit_type
  end

  sig { returns(T::Boolean) }
  def all_assessments_complete?
    required_assessment_completions.all?
  end

  sig { returns(T::Array[T::Boolean]) }
  def required_assessment_completions
    applicable_assessments.map do |assessment_key, _|
      send(assessment_key)&.complete?
    end
  end

  sig { returns(T::Array[ApplicationRecord]) }
  def all_assessments
    applicable_assessments.map { |assessment_key, _| send(assessment_key) }
  end

  sig { returns(T::Array[T::Array[T.untyped]]) }
  def assessment_validation_data
    assessment_types = %i[
      anchorage
      enclosed
      fan
      materials
      slide
      structure
      user_height
    ]

    assessment_types.map do |type|
      assessment = send("#{type}_assessment")
      message = I18n.t("inspections.validation.#{type}_incomplete")
      [type, assessment, message]
    end
  end

  sig { void }
  def photos_must_be_images
    [[:photo_1, photo_1], [:photo_2, photo_2], [:photo_3, photo_3]].each do |field_name, photo|
      next unless photo.attached?

      # Check if blob exists and has content_type
      if photo.blob && !photo.blob.content_type.to_s.start_with?("image/")
        errors.add(field_name, I18n.t("activerecord.errors.messages.not_an_image"))
        photo.purge
      end
    end
  end

  sig { void }
  def invalidate_pdf_cache
    # Skip cache invalidation if only pdf_last_accessed_at or updated_at changed
    changed_attrs = saved_changes.keys
    ignorable_attrs = ["pdf_last_accessed_at", "updated_at"]

    return if (changed_attrs - ignorable_attrs).empty?

    PdfCacheService.invalidate_inspection_cache(self)
  end

  sig { void }
  def invalidate_unit_pdf_cache
    PdfCacheService.invalidate_unit_cache(unit) if unit
  end
end<|MERGE_RESOLUTION|>--- conflicted
+++ resolved
@@ -2,13 +2,9 @@
 # frozen_string_literal: true
 
 class Inspection < ApplicationRecord
-<<<<<<< HEAD
+  extend T::Sig
+
   include ChobbleApp::CustomIdGenerator
-=======
-  extend T::Sig
-
-  include CustomIdGenerator
->>>>>>> 40cdd627
   include FormConfigurable
   include ValidationConfigurable
 
