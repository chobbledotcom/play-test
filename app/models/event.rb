--- conflicted
+++ resolved
@@ -1,10 +1,3 @@
-<<<<<<< HEAD
-# frozen_string_literal: true
-
-class Event < ChobbleApp::Event
-  # Override the user association to use the app's User class
-  belongs_to :user, class_name: "User"
-=======
 # typed: true
 # frozen_string_literal: true
 
@@ -91,5 +84,4 @@
   rescue NameError
     nil
   end
->>>>>>> 40cdd627
 end