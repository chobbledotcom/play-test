class PdfGeneratorService
  class ImageProcessor
    include Configuration

    def self.generate_qr_code_footer(pdf, entity, column_count = 3)
      qr_code_png = QrCodeService.generate_qr_code(entity)
      render_qr_code_with_photo(pdf, entity, qr_code_png, column_count)
    end

<<<<<<< HEAD
    def self.render_qr_code_with_photo(pdf, entity, qr_code_png, column_count = 3)
=======
    def self.generate_qr_code_header(pdf, entity)
      qr_code_png = QrCodeService.generate_qr_code(entity)
      # Position QR code at top left of page
      qr_width, qr_height = PositionCalculator.qr_code_dimensions
      # Use pdf.bounds.top to position from top of page
      image_options = {
        at: [0, pdf.bounds.top],
        width: qr_width,
        height: qr_height
      }
      pdf.image StringIO.new(qr_code_png), image_options
    end

    def self.render_qr_code_with_photo(pdf, entity, qr_code_png)
>>>>>>> 3265c67b
      photo_entity = entity.is_a?(Inspection) ? entity.unit : entity
      qr_x, qr_y = PositionCalculator.qr_code_position(pdf.bounds.width, pdf.page_number)

      add_entity_photo_footer(pdf, photo_entity, qr_x, qr_y, column_count)
      add_qr_code_overlay(pdf, qr_code_png, qr_x, qr_y)
    end

    def self.add_qr_code_overlay(pdf, qr_code_png, qr_x, qr_y)
      # Render at 100% opacity (removed transparent wrapper)
      qr_width, qr_height = PositionCalculator.qr_code_dimensions
      image_options = {
        at: [qr_x, qr_y],
        width: qr_width,
        height: qr_height
      }
      pdf.image StringIO.new(qr_code_png), image_options
    end

    def self.process_image_with_orientation(attachment)
      image = create_image(attachment)
      ImageOrientationProcessor.process_with_orientation(image)
    end

    def self.add_entity_photo_footer(pdf, entity, qr_x, qr_y, column_count = 3)
      return unless entity&.photo

      attachment = entity.photo
      return unless attachment.blob

      render_entity_photo(pdf, attachment, qr_x, qr_y, column_count)
    end

    def self.render_entity_photo(pdf, attachment, qr_x, qr_y, column_count = 3)
      image_data = attachment.blob.download
      image = MiniMagick::Image.read(image_data)

      dimensions = calculate_footer_photo_dimensions(image, column_count)
      photo_width, photo_height = dimensions

      positions = PositionCalculator.photo_footer_position(
        qr_x, qr_y, photo_width, photo_height
      )
      photo_x, photo_y = positions

      render_processed_image(
        pdf, image, photo_x, photo_y, photo_width, photo_height, attachment
      )
    rescue Prawn::Errors::UnsupportedImageType => e
      raise ImageError.build_detailed_error(e, attachment)
    end

    def self.calculate_footer_photo_dimensions(image, column_count = 3)
      original_width = image.width
      original_height = image.height

      # Adjust photo width based on column count
      # For 3 columns: width = 2x QR size
      # For 4 columns: width = 1.5x QR size (smaller to fit with more columns)
      width_multiplier = (column_count == 4) ? 1.5 : 2.0

      PositionCalculator.footer_photo_dimensions_with_multiplier(
        original_width, original_height, width_multiplier
      )
    end

    def self.render_processed_image(pdf, image, x, y, width, height, attachment)
      image.auto_orient
      processed_image = image.to_blob

      image_options = {
        at: [x, y],
        width: width,
        height: height
      }
      pdf.image StringIO.new(processed_image), image_options
    rescue Prawn::Errors::UnsupportedImageType => e
      raise ImageError.build_detailed_error(e, attachment)
    end

    def self.create_image(attachment)
      image_data = attachment.blob.download
      MiniMagick::Image.read(image_data)
    end
  end
end<|MERGE_RESOLUTION|>--- conflicted
+++ resolved
@@ -2,14 +2,6 @@
   class ImageProcessor
     include Configuration
 
-    def self.generate_qr_code_footer(pdf, entity, column_count = 3)
-      qr_code_png = QrCodeService.generate_qr_code(entity)
-      render_qr_code_with_photo(pdf, entity, qr_code_png, column_count)
-    end
-
-<<<<<<< HEAD
-    def self.render_qr_code_with_photo(pdf, entity, qr_code_png, column_count = 3)
-=======
     def self.generate_qr_code_header(pdf, entity)
       qr_code_png = QrCodeService.generate_qr_code(entity)
       # Position QR code at top left of page
@@ -23,24 +15,29 @@
       pdf.image StringIO.new(qr_code_png), image_options
     end
 
-    def self.render_qr_code_with_photo(pdf, entity, qr_code_png)
->>>>>>> 3265c67b
-      photo_entity = entity.is_a?(Inspection) ? entity.unit : entity
-      qr_x, qr_y = PositionCalculator.qr_code_position(pdf.bounds.width, pdf.page_number)
+    def self.add_unit_photo_footer(pdf, unit, column_count = 3)
+      return unless unit&.photo&.blob
 
-      add_entity_photo_footer(pdf, photo_entity, qr_x, qr_y, column_count)
-      add_qr_code_overlay(pdf, qr_code_png, qr_x, qr_y)
-    end
-
-    def self.add_qr_code_overlay(pdf, qr_code_png, qr_x, qr_y)
-      # Render at 100% opacity (removed transparent wrapper)
-      qr_width, qr_height = PositionCalculator.qr_code_dimensions
-      image_options = {
-        at: [qr_x, qr_y],
-        width: qr_width,
-        height: qr_height
-      }
-      pdf.image StringIO.new(qr_code_png), image_options
+      # Calculate photo position in bottom right corner
+      pdf_width = pdf.bounds.width
+      
+      # Calculate photo dimensions based on column count
+      attachment = unit.photo
+      image = create_image(attachment)
+      photo_width, photo_height = calculate_footer_photo_dimensions(image, column_count)
+      
+      # Position photo in bottom right corner
+      photo_x = pdf_width - photo_width
+      # Account for footer height on first page
+      photo_y = if pdf.page_number == 1
+        Configuration::FOOTER_HEIGHT + Configuration::QR_CODE_BOTTOM_OFFSET + photo_height
+      else
+        Configuration::QR_CODE_BOTTOM_OFFSET + photo_height
+      end
+      
+      render_processed_image(pdf, image, photo_x, photo_y, photo_width, photo_height, attachment)
+    rescue Prawn::Errors::UnsupportedImageType => e
+      raise ImageError.build_detailed_error(e, attachment)
     end
 
     def self.process_image_with_orientation(attachment)
@@ -48,33 +45,6 @@
       ImageOrientationProcessor.process_with_orientation(image)
     end
 
-    def self.add_entity_photo_footer(pdf, entity, qr_x, qr_y, column_count = 3)
-      return unless entity&.photo
-
-      attachment = entity.photo
-      return unless attachment.blob
-
-      render_entity_photo(pdf, attachment, qr_x, qr_y, column_count)
-    end
-
-    def self.render_entity_photo(pdf, attachment, qr_x, qr_y, column_count = 3)
-      image_data = attachment.blob.download
-      image = MiniMagick::Image.read(image_data)
-
-      dimensions = calculate_footer_photo_dimensions(image, column_count)
-      photo_width, photo_height = dimensions
-
-      positions = PositionCalculator.photo_footer_position(
-        qr_x, qr_y, photo_width, photo_height
-      )
-      photo_x, photo_y = positions
-
-      render_processed_image(
-        pdf, image, photo_x, photo_y, photo_width, photo_height, attachment
-      )
-    rescue Prawn::Errors::UnsupportedImageType => e
-      raise ImageError.build_detailed_error(e, attachment)
-    end
 
     def self.calculate_footer_photo_dimensions(image, column_count = 3)
       original_width = image.width
