# This file is auto-generated from the current state of the database. Instead
# of editing this file, please use the migrations feature of Active Record to
# incrementally modify your database, and then regenerate this schema definition.
#
# This file is the source Rails uses to define your schema when running `bin/rails
# db:schema:load`. When creating a new database, `bin/rails db:schema:load` tends to
# be faster and is potentially less error prone than running all of your
# migrations from scratch. Old migrations may fail to apply correctly if those
# migrations use external dependencies or application code.
#
# It's strongly recommended that you check this file into your version control system.

<<<<<<< HEAD
ActiveRecord::Schema[8.0].define(version: 2025_08_05_130134) do
=======
ActiveRecord::Schema[8.0].define(version: 2025_08_05_132008) do
>>>>>>> 7cf315f8
  create_table "active_storage_attachments", force: :cascade do |t|
    t.string "name", null: false
    t.string "record_type", null: false
    t.bigint "blob_id", null: false
    t.datetime "created_at", null: false
    t.string "record_id"
    t.index ["blob_id"], name: "index_active_storage_attachments_on_blob_id"
    t.index ["record_type", "name", "blob_id"], name: "index_active_storage_attachments_uniqueness", unique: true
  end

  create_table "active_storage_blobs", force: :cascade do |t|
    t.string "key", null: false
    t.string "filename", null: false
    t.string "content_type"
    t.text "metadata"
    t.string "service_name", null: false
    t.bigint "byte_size", null: false
    t.string "checksum"
    t.datetime "created_at", null: false
    t.index ["key"], name: "index_active_storage_blobs_on_key", unique: true
  end

  create_table "active_storage_variant_records", force: :cascade do |t|
    t.bigint "blob_id", null: false
    t.string "variation_digest", null: false
    t.index ["blob_id", "variation_digest"], name: "index_active_storage_variant_records_uniqueness", unique: true
  end

  create_table "anchorage_assessments", id: false, force: :cascade do |t|
    t.string "inspection_id", limit: 12, null: false
    t.integer "num_low_anchors"
    t.integer "num_high_anchors"
    t.boolean "anchor_accessories_pass"
    t.boolean "anchor_degree_pass"
    t.boolean "anchor_type_pass"
    t.boolean "pull_strength_pass"
    t.text "anchor_accessories_comment"
    t.text "anchor_degree_comment"
    t.text "anchor_type_comment"
    t.text "pull_strength_comment"
    t.text "num_low_anchors_comment"
    t.text "num_high_anchors_comment"
    t.boolean "num_low_anchors_pass"
    t.boolean "num_high_anchors_pass"
    t.datetime "created_at", null: false
    t.datetime "updated_at", null: false
    t.index ["inspection_id"], name: "anchorage_assessments_new_pkey", unique: true
  end

  create_table "credentials", force: :cascade do |t|
    t.string "user_id", limit: 12, null: false
    t.string "external_id", null: false
    t.string "public_key", null: false
    t.string "nickname", null: false
    t.integer "sign_count", default: 0, null: false
    t.datetime "created_at", null: false
    t.datetime "updated_at", null: false
    t.index ["external_id"], name: "index_credentials_on_external_id", unique: true
    t.index ["user_id"], name: "index_credentials_on_user_id"
  end

  create_table "enclosed_assessments", id: false, force: :cascade do |t|
    t.string "inspection_id", limit: 12, null: false
    t.integer "exit_number"
    t.boolean "exit_number_pass"
    t.text "exit_number_comment"
    t.boolean "exit_sign_always_visible_pass"
    t.text "exit_sign_always_visible_comment"
    t.datetime "created_at", null: false
    t.datetime "updated_at", null: false
    t.index ["inspection_id"], name: "enclosed_assessments_new_pkey", unique: true
  end

  create_table "events", force: :cascade do |t|
    t.string "user_id", limit: 12, null: false
    t.string "action", null: false
    t.string "resource_type", null: false
    t.string "resource_id", limit: 12
    t.text "details"
    t.json "changed_data"
    t.json "metadata"
    t.datetime "created_at", null: false
    t.index ["action"], name: "index_events_on_action"
    t.index ["created_at"], name: "index_events_on_created_at"
    t.index ["resource_type", "resource_id"], name: "index_events_on_resource_type_and_resource_id"
    t.index ["user_id", "created_at"], name: "index_events_on_user_id_and_created_at"
    t.index ["user_id"], name: "index_events_on_user_id"
  end

  create_table "fan_assessments", id: false, force: :cascade do |t|
    t.string "inspection_id", limit: 12, null: false
    t.text "fan_size_type"
    t.integer "blower_flap_pass", limit: 1
    t.text "blower_flap_comment"
    t.boolean "blower_finger_pass"
    t.text "blower_finger_comment"
    t.integer "pat_pass", limit: 1
    t.text "pat_comment"
    t.boolean "blower_visual_pass"
    t.text "blower_visual_comment"
    t.string "blower_serial"
    t.datetime "created_at", null: false
    t.datetime "updated_at", null: false
    t.integer "number_of_blowers"
    t.decimal "blower_tube_length", precision: 8, scale: 2
    t.boolean "blower_tube_length_pass"
    t.text "blower_tube_length_comment"
    t.index ["inspection_id"], name: "fan_assessments_new_pkey", unique: true
  end

  create_table "inspections", id: { type: :string, limit: 12 }, force: :cascade do |t|
    t.datetime "inspection_date"
    t.boolean "passed"
    t.string "user_id", limit: 12, null: false
    t.datetime "created_at", null: false
    t.datetime "updated_at", null: false
    t.datetime "pdf_last_accessed_at"
    t.string "unit_id"
    t.string "unique_report_number"
    t.string "inspector_company_id"
    t.decimal "width", precision: 8, scale: 2
    t.decimal "length", precision: 8, scale: 2
    t.decimal "height", precision: 8, scale: 2
    t.boolean "has_slide"
    t.boolean "is_totally_enclosed"
    t.string "width_comment", limit: 1000
    t.string "length_comment", limit: 1000
    t.string "height_comment", limit: 1000
    t.text "risk_assessment"
    t.datetime "complete_date"
    t.boolean "is_seed", default: false, null: false
    t.string "inspection_type", default: "BOUNCY_CASTLE", null: false
    t.boolean "indoor_only"
    t.index ["inspection_type"], name: "index_inspections_on_inspection_type"
    t.index ["inspector_company_id"], name: "index_inspections_on_inspector_company_id"
    t.index ["is_seed"], name: "index_inspections_on_is_seed"
    t.index ["unit_id"], name: "index_inspections_on_unit_id"
    t.index ["user_id", "unique_report_number"], name: "index_inspections_on_user_and_report_number"
    t.index ["user_id"], name: "index_inspections_on_user_id"
  end

  create_table "inspector_companies", id: { type: :string, limit: 12 }, force: :cascade do |t|
    t.string "name", null: false
    t.string "email"
    t.string "phone", null: false
    t.text "address", null: false
    t.string "city"
    t.string "postal_code"
    t.string "country", default: "UK"
    t.boolean "active", default: true
    t.text "notes"
    t.datetime "created_at", null: false
    t.datetime "updated_at", null: false
    t.index ["active"], name: "index_inspector_companies_on_active"
  end

  create_table "materials_assessments", id: false, force: :cascade do |t|
    t.string "inspection_id", limit: 12, null: false
    t.integer "ropes"
    t.integer "ropes_pass", limit: 1
    t.integer "retention_netting_pass", limit: 1
    t.integer "zips_pass", limit: 1
    t.integer "windows_pass", limit: 1
    t.integer "artwork_pass", limit: 1
    t.boolean "thread_pass"
    t.boolean "fabric_strength_pass"
    t.boolean "fire_retardant_pass"
    t.text "ropes_comment"
    t.text "retention_netting_comment"
    t.text "zips_comment"
    t.text "windows_comment"
    t.text "artwork_comment"
    t.text "thread_comment"
    t.text "fabric_strength_comment"
    t.text "fire_retardant_comment"
    t.datetime "created_at", null: false
    t.datetime "updated_at", null: false
    t.index ["inspection_id"], name: "materials_assessments_new_pkey", unique: true
  end

  create_table "pages", primary_key: "slug", id: :string, force: :cascade do |t|
    t.string "meta_title"
    t.text "meta_description"
    t.string "link_title"
    t.text "content"
    t.datetime "created_at", null: false
    t.datetime "updated_at", null: false
    t.boolean "is_snippet", default: false, null: false
  end

  create_table "slide_assessments", id: false, force: :cascade do |t|
    t.string "inspection_id", limit: 12, null: false
    t.decimal "slide_platform_height", precision: 8, scale: 2
    t.decimal "slide_wall_height", precision: 8, scale: 2
    t.decimal "runout", precision: 8, scale: 2
    t.decimal "slide_first_metre_height", precision: 8, scale: 2
    t.decimal "slide_beyond_first_metre_height", precision: 8, scale: 2
    t.integer "clamber_netting_pass", limit: 1
    t.boolean "runout_pass"
    t.boolean "slip_sheet_pass"
    t.boolean "slide_permanent_roof"
    t.text "slide_platform_height_comment"
    t.text "slide_wall_height_comment"
    t.text "slide_first_metre_height_comment"
    t.text "slide_beyond_first_metre_height_comment"
    t.text "slide_permanent_roof_comment"
    t.text "clamber_netting_comment"
    t.text "runout_comment"
    t.text "slip_sheet_comment"
    t.datetime "created_at", null: false
    t.datetime "updated_at", null: false
    t.index ["inspection_id"], name: "slide_assessments_new_pkey", unique: true
  end

  create_table "solid_queue_blocked_executions", force: :cascade do |t|
    t.bigint "job_id", null: false
    t.string "queue_name", null: false
    t.integer "priority", default: 0, null: false
    t.string "concurrency_key", null: false
    t.datetime "expires_at", null: false
    t.datetime "created_at", null: false
    t.index ["concurrency_key", "priority", "job_id"], name: "index_solid_queue_blocked_executions_for_release"
    t.index ["expires_at", "concurrency_key"], name: "index_solid_queue_blocked_executions_for_maintenance"
    t.index ["job_id"], name: "index_solid_queue_blocked_executions_on_job_id", unique: true
  end

  create_table "solid_queue_claimed_executions", force: :cascade do |t|
    t.bigint "job_id", null: false
    t.bigint "process_id"
    t.datetime "created_at", null: false
    t.index ["job_id"], name: "index_solid_queue_claimed_executions_on_job_id", unique: true
    t.index ["process_id", "job_id"], name: "index_solid_queue_claimed_executions_on_process_id_and_job_id"
  end

  create_table "solid_queue_failed_executions", force: :cascade do |t|
    t.bigint "job_id", null: false
    t.text "error"
    t.datetime "created_at", null: false
    t.index ["job_id"], name: "index_solid_queue_failed_executions_on_job_id", unique: true
  end

  create_table "solid_queue_jobs", force: :cascade do |t|
    t.string "queue_name", null: false
    t.string "class_name", null: false
    t.text "arguments"
    t.integer "priority", default: 0, null: false
    t.string "active_job_id"
    t.datetime "scheduled_at"
    t.datetime "finished_at"
    t.string "concurrency_key"
    t.datetime "created_at", null: false
    t.datetime "updated_at", null: false
    t.index ["active_job_id"], name: "index_solid_queue_jobs_on_active_job_id"
    t.index ["class_name"], name: "index_solid_queue_jobs_on_class_name"
    t.index ["finished_at"], name: "index_solid_queue_jobs_on_finished_at"
    t.index ["queue_name", "finished_at"], name: "index_solid_queue_jobs_for_filtering"
    t.index ["scheduled_at", "finished_at"], name: "index_solid_queue_jobs_for_alerting"
  end

  create_table "solid_queue_pauses", force: :cascade do |t|
    t.string "queue_name", null: false
    t.datetime "created_at", null: false
    t.index ["queue_name"], name: "index_solid_queue_pauses_on_queue_name", unique: true
  end

  create_table "solid_queue_processes", force: :cascade do |t|
    t.string "kind", null: false
    t.datetime "last_heartbeat_at", null: false
    t.bigint "supervisor_id"
    t.integer "pid", null: false
    t.string "hostname"
    t.text "metadata"
    t.datetime "created_at", null: false
    t.string "name", null: false
    t.index ["last_heartbeat_at"], name: "index_solid_queue_processes_on_last_heartbeat_at"
    t.index ["name", "supervisor_id"], name: "index_solid_queue_processes_on_name_and_supervisor_id", unique: true
    t.index ["supervisor_id"], name: "index_solid_queue_processes_on_supervisor_id"
  end

  create_table "solid_queue_ready_executions", force: :cascade do |t|
    t.bigint "job_id", null: false
    t.string "queue_name", null: false
    t.integer "priority", default: 0, null: false
    t.datetime "created_at", null: false
    t.index ["job_id"], name: "index_solid_queue_ready_executions_on_job_id", unique: true
    t.index ["priority", "job_id"], name: "index_solid_queue_poll_all"
    t.index ["queue_name", "priority", "job_id"], name: "index_solid_queue_poll_by_queue"
  end

  create_table "solid_queue_recurring_executions", force: :cascade do |t|
    t.bigint "job_id", null: false
    t.string "task_key", null: false
    t.datetime "run_at", null: false
    t.datetime "created_at", null: false
    t.index ["job_id"], name: "index_solid_queue_recurring_executions_on_job_id", unique: true
    t.index ["task_key", "run_at"], name: "index_solid_queue_recurring_executions_on_task_key_and_run_at", unique: true
  end

  create_table "solid_queue_recurring_tasks", force: :cascade do |t|
    t.string "key", null: false
    t.string "schedule", null: false
    t.string "command", limit: 2048
    t.string "class_name"
    t.text "arguments"
    t.string "queue_name"
    t.integer "priority", default: 0
    t.boolean "static", default: true, null: false
    t.text "description"
    t.datetime "created_at", null: false
    t.datetime "updated_at", null: false
    t.index ["key"], name: "index_solid_queue_recurring_tasks_on_key", unique: true
    t.index ["static"], name: "index_solid_queue_recurring_tasks_on_static"
  end

  create_table "solid_queue_scheduled_executions", force: :cascade do |t|
    t.bigint "job_id", null: false
    t.string "queue_name", null: false
    t.integer "priority", default: 0, null: false
    t.datetime "scheduled_at", null: false
    t.datetime "created_at", null: false
    t.index ["job_id"], name: "index_solid_queue_scheduled_executions_on_job_id", unique: true
    t.index ["scheduled_at", "priority", "job_id"], name: "index_solid_queue_dispatch_all"
  end

  create_table "solid_queue_semaphores", force: :cascade do |t|
    t.string "key", null: false
    t.integer "value", default: 1, null: false
    t.datetime "expires_at", null: false
    t.datetime "created_at", null: false
    t.datetime "updated_at", null: false
    t.index ["expires_at"], name: "index_solid_queue_semaphores_on_expires_at"
    t.index ["key", "value"], name: "index_solid_queue_semaphores_on_key_and_value"
    t.index ["key"], name: "index_solid_queue_semaphores_on_key", unique: true
  end

  create_table "structure_assessments", id: false, force: :cascade do |t|
    t.string "inspection_id", limit: 12, null: false
    t.boolean "seam_integrity_pass"
    t.boolean "air_loss_pass"
    t.boolean "straight_walls_pass"
    t.boolean "sharp_edges_pass"
    t.boolean "unit_stable_pass"
    t.decimal "unit_pressure", precision: 8, scale: 2
    t.integer "critical_fall_off_height"
    t.integer "trough_depth"
    t.boolean "stitch_length_pass"
    t.boolean "evacuation_time_pass"
    t.boolean "critical_fall_off_height_pass"
    t.boolean "unit_pressure_pass"
    t.boolean "trough_pass"
    t.boolean "entrapment_pass"
    t.boolean "markings_pass"
    t.boolean "grounding_pass"
    t.text "seam_integrity_comment"
    t.text "stitch_length_comment"
    t.text "air_loss_comment"
    t.text "straight_walls_comment"
    t.text "sharp_edges_comment"
    t.text "unit_stable_comment"
    t.text "evacuation_time_comment"
    t.text "critical_fall_off_height_comment"
    t.text "unit_pressure_comment"
    t.text "trough_comment"
    t.text "entrapment_comment"
    t.text "markings_comment"
    t.text "grounding_comment"
    t.string "trough_depth_comment", limit: 1000
    t.integer "trough_adjacent_panel_width"
    t.text "trough_adjacent_panel_width_comment"
    t.integer "step_ramp_size"
    t.boolean "step_ramp_size_pass"
    t.text "step_ramp_size_comment"
    t.datetime "created_at", null: false
    t.datetime "updated_at", null: false
    t.integer "platform_height"
    t.boolean "platform_height_pass"
    t.text "platform_height_comment"
    t.index ["inspection_id"], name: "structure_assessments_new_pkey", unique: true
  end

  create_table "units", id: { type: :string, limit: 12 }, force: :cascade do |t|
    t.string "name"
    t.string "user_id", limit: 12, null: false
    t.datetime "created_at", null: false
    t.datetime "updated_at", null: false
    t.string "manufacturer"
    t.string "description"
    t.string "operator"
    t.date "manufacture_date"
    t.boolean "is_seed", default: false, null: false
    t.string "serial"
    t.string "unit_type", default: "BOUNCY_CASTLE", null: false
    t.index ["is_seed"], name: "index_units_on_is_seed"
    t.index ["manufacturer", "serial"], name: "index_units_on_manufacturer_and_serial", unique: true
    t.index ["serial", "user_id"], name: "index_units_on_serial_and_user_id", unique: true
    t.index ["unit_type"], name: "index_units_on_unit_type"
    t.index ["user_id"], name: "index_units_on_user_id"
  end

  create_table "user_height_assessments", id: false, force: :cascade do |t|
    t.string "inspection_id", limit: 12, null: false
    t.decimal "containing_wall_height", precision: 8, scale: 2
    t.text "containing_wall_height_comment"
    t.decimal "tallest_user_height", precision: 8, scale: 2
    t.text "tallest_user_height_comment"
    t.decimal "play_area_length", precision: 8, scale: 2
    t.text "play_area_length_comment"
    t.decimal "play_area_width", precision: 8, scale: 2
    t.text "play_area_width_comment"
    t.decimal "negative_adjustment", precision: 8, scale: 2
    t.text "negative_adjustment_comment"
    t.integer "users_at_1000mm"
    t.integer "users_at_1200mm"
    t.integer "users_at_1500mm"
    t.integer "users_at_1800mm"
    t.datetime "created_at", null: false
    t.datetime "updated_at", null: false
    t.integer "user_count_at_maximum_user_height"
    t.index ["inspection_id"], name: "user_height_assessments_new_pkey", unique: true
  end

  create_table "user_sessions", force: :cascade do |t|
    t.string "user_id", limit: 12, null: false
    t.string "session_token", null: false
    t.string "ip_address"
    t.string "user_agent"
    t.datetime "last_active_at", null: false
    t.datetime "created_at", null: false
    t.datetime "updated_at", null: false
    t.index ["session_token"], name: "index_user_sessions_on_session_token", unique: true
    t.index ["user_id", "last_active_at"], name: "index_user_sessions_on_user_id_and_last_active_at"
    t.index ["user_id"], name: "index_user_sessions_on_user_id"
  end

  create_table "users", id: { type: :string, limit: 12 }, force: :cascade do |t|
    t.string "email"
    t.string "password_digest"
    t.datetime "created_at", null: false
    t.datetime "updated_at", null: false
    t.datetime "last_active_at"
    t.string "inspection_company_id"
    t.string "theme", default: "light"
    t.string "rpii_inspector_number"
    t.date "active_until"
    t.string "name"
    t.string "phone"
    t.text "address"
    t.string "country"
    t.string "postal_code"
    t.datetime "rpii_verified_date"
    t.string "webauthn_id"
    t.index ["email"], name: "index_users_on_email", unique: true
    t.index ["inspection_company_id"], name: "index_users_on_inspection_company_id"
    t.index ["rpii_inspector_number"], name: "index_users_on_rpii_inspector_number", unique: true, where: "rpii_inspector_number IS NOT NULL"
  end

  add_foreign_key "active_storage_attachments", "active_storage_blobs", column: "blob_id"
  add_foreign_key "active_storage_variant_records", "active_storage_blobs", column: "blob_id"
  add_foreign_key "anchorage_assessments", "inspections"
  add_foreign_key "credentials", "users"
  add_foreign_key "enclosed_assessments", "inspections"
  add_foreign_key "events", "users"
  add_foreign_key "fan_assessments", "inspections"
  add_foreign_key "inspections", "inspector_companies"
  add_foreign_key "inspections", "units"
  add_foreign_key "inspections", "users"
  add_foreign_key "materials_assessments", "inspections"
  add_foreign_key "slide_assessments", "inspections"
  add_foreign_key "solid_queue_blocked_executions", "solid_queue_jobs", column: "job_id", on_delete: :cascade
  add_foreign_key "solid_queue_claimed_executions", "solid_queue_jobs", column: "job_id", on_delete: :cascade
  add_foreign_key "solid_queue_failed_executions", "solid_queue_jobs", column: "job_id", on_delete: :cascade
  add_foreign_key "solid_queue_ready_executions", "solid_queue_jobs", column: "job_id", on_delete: :cascade
  add_foreign_key "solid_queue_recurring_executions", "solid_queue_jobs", column: "job_id", on_delete: :cascade
  add_foreign_key "solid_queue_scheduled_executions", "solid_queue_jobs", column: "job_id", on_delete: :cascade
  add_foreign_key "structure_assessments", "inspections"
  add_foreign_key "units", "users"
  add_foreign_key "user_height_assessments", "inspections"
  add_foreign_key "user_sessions", "users"
  add_foreign_key "user_sessions", "users"
end<|MERGE_RESOLUTION|>--- conflicted
+++ resolved
@@ -10,11 +10,7 @@
 #
 # It's strongly recommended that you check this file into your version control system.
 
-<<<<<<< HEAD
-ActiveRecord::Schema[8.0].define(version: 2025_08_05_130134) do
-=======
 ActiveRecord::Schema[8.0].define(version: 2025_08_05_132008) do
->>>>>>> 7cf315f8
   create_table "active_storage_attachments", force: :cascade do |t|
     t.string "name", null: false
     t.string "record_type", null: false
@@ -437,7 +433,7 @@
   end
 
   create_table "user_sessions", force: :cascade do |t|
-    t.string "user_id", limit: 12, null: false
+    t.string "user_id", null: false
     t.string "session_token", null: false
     t.string "ip_address"
     t.string "user_agent"
@@ -493,5 +489,4 @@
   add_foreign_key "units", "users"
   add_foreign_key "user_height_assessments", "inspections"
   add_foreign_key "user_sessions", "users"
-  add_foreign_key "user_sessions", "users"
 end