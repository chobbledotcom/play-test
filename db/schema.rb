# This file is auto-generated from the current state of the database. Instead
# of editing this file, please use the migrations feature of Active Record to
# incrementally modify your database, and then regenerate this schema definition.
#
# This file is the source Rails uses to define your schema when running `bin/rails
# db:schema:load`. When creating a new database, `bin/rails db:schema:load` tends to
# be faster and is potentially less error prone than running all of your
# migrations from scratch. Old migrations may fail to apply correctly if those
# migrations use external dependencies or application code.
#
# It's strongly recommended that you check this file into your version control system.

<<<<<<< HEAD
ActiveRecord::Schema[8.1].define(version: 2025_12_04_000003) do
=======
ActiveRecord::Schema[8.0].define(version: 2025_12_04_000001) do
>>>>>>> a92b5ca4
  create_table "active_storage_attachments", force: :cascade do |t|
    t.bigint "blob_id", null: false
    t.datetime "created_at", null: false
    t.string "name", null: false
    t.string "record_id"
    t.string "record_type", null: false
    t.index ["blob_id"], name: "index_active_storage_attachments_on_blob_id"
    t.index ["record_type", "name", "blob_id"], name: "index_active_storage_attachments_uniqueness", unique: true
  end

  create_table "active_storage_blobs", force: :cascade do |t|
    t.bigint "byte_size", null: false
    t.string "checksum"
    t.string "content_type"
    t.datetime "created_at", null: false
    t.string "filename", null: false
    t.string "key", null: false
    t.text "metadata"
    t.string "service_name", null: false
    t.index ["key"], name: "index_active_storage_blobs_on_key", unique: true
  end

  create_table "active_storage_variant_records", force: :cascade do |t|
    t.bigint "blob_id", null: false
    t.string "variation_digest", null: false
    t.index ["blob_id", "variation_digest"], name: "index_active_storage_variant_records_uniqueness", unique: true
  end

  create_table "anchorage_assessments", id: false, force: :cascade do |t|
    t.text "anchor_accessories_comment"
    t.boolean "anchor_accessories_pass"
    t.text "anchor_degree_comment"
    t.boolean "anchor_degree_pass"
    t.text "anchor_type_comment"
    t.boolean "anchor_type_pass"
    t.datetime "created_at", null: false
    t.string "inspection_id", limit: 12, null: false
    t.integer "num_high_anchors"
    t.text "num_high_anchors_comment"
    t.boolean "num_high_anchors_pass"
    t.integer "num_low_anchors"
    t.text "num_low_anchors_comment"
    t.boolean "num_low_anchors_pass"
    t.text "pull_strength_comment"
    t.boolean "pull_strength_pass"
    t.datetime "updated_at", null: false
    t.index ["inspection_id"], name: "anchorage_assessments_new_pkey", unique: true
  end

  create_table "badge_batches", force: :cascade do |t|
    t.integer "count"
    t.datetime "created_at", null: false
    t.text "note"
    t.datetime "updated_at", null: false
  end

  create_table "badges", id: { type: :string, limit: 8 }, force: :cascade do |t|
    t.integer "badge_batch_id", null: false
    t.datetime "created_at", null: false
    t.text "note"
    t.datetime "updated_at", null: false
    t.index ["badge_batch_id"], name: "index_badges_on_badge_batch_id"
    t.index ["id"], name: "index_badges_on_id", unique: true
  end

  create_table "credentials", force: :cascade do |t|
    t.datetime "created_at", null: false
    t.string "external_id", null: false
    t.string "nickname", null: false
    t.string "public_key", null: false
    t.integer "sign_count", default: 0, null: false
    t.datetime "updated_at", null: false
    t.string "user_id", limit: 12, null: false
    t.index ["external_id"], name: "index_credentials_on_external_id", unique: true
    t.index ["user_id"], name: "index_credentials_on_user_id"
  end

  create_table "enclosed_assessments", id: false, force: :cascade do |t|
    t.datetime "created_at", null: false
    t.integer "exit_number"
    t.text "exit_number_comment"
    t.boolean "exit_number_pass"
    t.text "exit_sign_always_visible_comment"
    t.boolean "exit_sign_always_visible_pass"
    t.string "inspection_id", limit: 12, null: false
    t.datetime "updated_at", null: false
    t.index ["inspection_id"], name: "enclosed_assessments_new_pkey", unique: true
  end

  create_table "events", force: :cascade do |t|
    t.string "action", null: false
    t.json "changed_data"
    t.datetime "created_at", null: false
    t.text "details"
    t.json "metadata"
    t.string "resource_id", limit: 12
    t.string "resource_type", null: false
    t.string "user_id", limit: 12, null: false
    t.index ["action"], name: "index_events_on_action"
    t.index ["created_at"], name: "index_events_on_created_at"
    t.index ["resource_type", "resource_id"], name: "index_events_on_resource_type_and_resource_id"
    t.index ["user_id", "created_at"], name: "index_events_on_user_id_and_created_at"
    t.index ["user_id"], name: "index_events_on_user_id"
  end

  create_table "fan_assessments", id: false, force: :cascade do |t|
    t.text "blower_finger_comment"
    t.boolean "blower_finger_pass"
    t.text "blower_flap_comment"
    t.integer "blower_flap_pass", limit: 1
    t.string "blower_serial"
    t.decimal "blower_tube_length", precision: 8, scale: 2
    t.text "blower_tube_length_comment"
    t.boolean "blower_tube_length_pass"
    t.text "blower_visual_comment"
    t.boolean "blower_visual_pass"
    t.datetime "created_at", null: false
    t.text "fan_size_type"
    t.string "inspection_id", limit: 12, null: false
    t.integer "number_of_blowers"
    t.text "pat_comment"
    t.integer "pat_pass", limit: 1
    t.datetime "updated_at", null: false
    t.index ["inspection_id"], name: "fan_assessments_new_pkey", unique: true
  end

  create_table "inspections", id: { type: :string, limit: 12 }, force: :cascade do |t|
    t.datetime "complete_date"
    t.datetime "created_at", null: false
    t.boolean "has_slide"
    t.decimal "height", precision: 8, scale: 2
    t.string "height_comment", limit: 1000
    t.boolean "indoor_only"
    t.datetime "inspection_date"
    t.string "inspection_type", default: "BOUNCY_CASTLE", null: false
    t.string "inspector_company_id"
    t.boolean "is_seed", default: false, null: false
    t.boolean "is_totally_enclosed"
    t.decimal "length", precision: 8, scale: 2
    t.string "length_comment", limit: 1000
    t.string "operator"
    t.boolean "passed"
    t.datetime "pdf_last_accessed_at"
    t.text "risk_assessment"
    t.string "unit_id"
    t.datetime "updated_at", null: false
    t.string "user_id", limit: 12, null: false
    t.decimal "width", precision: 8, scale: 2
    t.string "width_comment", limit: 1000
    t.index ["inspection_type"], name: "index_inspections_on_inspection_type"
    t.index ["inspector_company_id"], name: "index_inspections_on_inspector_company_id"
    t.index ["is_seed"], name: "index_inspections_on_is_seed"
    t.index ["unit_id"], name: "index_inspections_on_unit_id"
    t.index ["user_id"], name: "index_inspections_on_user_id"
  end

  create_table "inspector_companies", id: { type: :string, limit: 12 }, force: :cascade do |t|
    t.boolean "active", default: true
    t.text "address", null: false
    t.string "city"
    t.string "country", default: "UK"
    t.datetime "created_at", null: false
    t.string "email"
    t.string "name", null: false
    t.text "notes"
    t.string "phone", null: false
    t.string "postal_code"
    t.datetime "updated_at", null: false
    t.index ["active"], name: "index_inspector_companies_on_active"
  end

  create_table "materials_assessments", id: false, force: :cascade do |t|
    t.text "artwork_comment"
    t.integer "artwork_pass", limit: 1
    t.datetime "created_at", null: false
    t.text "fabric_strength_comment"
    t.boolean "fabric_strength_pass"
    t.text "fire_retardant_comment"
    t.boolean "fire_retardant_pass"
    t.string "inspection_id", limit: 12, null: false
    t.text "retention_netting_comment"
    t.integer "retention_netting_pass", limit: 1
    t.integer "ropes"
    t.text "ropes_comment"
    t.integer "ropes_pass", limit: 1
    t.text "thread_comment"
    t.boolean "thread_pass"
    t.datetime "updated_at", null: false
    t.text "windows_comment"
    t.integer "windows_pass", limit: 1
    t.text "zips_comment"
    t.integer "zips_pass", limit: 1
    t.index ["inspection_id"], name: "materials_assessments_new_pkey", unique: true
  end

  create_table "pages", primary_key: "slug", id: :string, force: :cascade do |t|
    t.text "content"
    t.datetime "created_at", null: false
    t.boolean "is_snippet", default: false, null: false
    t.string "link_title"
    t.text "meta_description"
    t.string "meta_title"
    t.datetime "updated_at", null: false
  end

  create_table "pat_assessments", id: false, force: :cascade do |t|
    t.string "inspection_id", limit: 12, null: false
    t.integer "equipment_class"
    t.boolean "equipment_class_pass"
    t.text "equipment_class_comment"
    t.integer "equipment_power"
    t.text "equipment_power_comment"
    t.boolean "visual_pass"
    t.text "visual_comment"
    t.boolean "appliance_plug_check_pass"
    t.text "appliance_plug_check_comment"
    t.integer "fuse_rating"
    t.boolean "fuse_rating_pass"
    t.text "fuse_rating_comment"
    t.decimal "earth_ohms", precision: 8, scale: 2
    t.boolean "earth_ohms_pass"
    t.text "earth_ohms_comment"
    t.integer "insulation_mohms"
    t.boolean "insulation_mohms_pass"
    t.text "insulation_mohms_comment"
    t.decimal "leakage_ma", precision: 8, scale: 2
    t.boolean "leakage_ma_pass"
    t.text "leakage_ma_comment"
    t.boolean "load_test_pass"
    t.text "load_test_comment"
    t.decimal "rcd_trip_time_ms", precision: 8, scale: 2
    t.boolean "rcd_trip_time_ms_pass"
    t.text "rcd_trip_time_ms_comment"
    t.datetime "created_at", null: false
    t.datetime "updated_at", null: false
    t.index ["inspection_id"], name: "pat_assessments_pkey", unique: true
  end

  create_table "slide_assessments", id: false, force: :cascade do |t|
    t.text "clamber_netting_comment"
    t.integer "clamber_netting_pass", limit: 1
    t.datetime "created_at", null: false
    t.string "inspection_id", limit: 12, null: false
    t.decimal "runout", precision: 8, scale: 2
    t.text "runout_comment"
    t.boolean "runout_pass"
    t.decimal "slide_beyond_first_metre_height", precision: 8, scale: 2
    t.text "slide_beyond_first_metre_height_comment"
    t.decimal "slide_first_metre_height", precision: 8, scale: 2
    t.text "slide_first_metre_height_comment"
    t.boolean "slide_permanent_roof"
    t.text "slide_permanent_roof_comment"
    t.decimal "slide_platform_height", precision: 8, scale: 2
    t.text "slide_platform_height_comment"
    t.decimal "slide_wall_height", precision: 8, scale: 2
    t.text "slide_wall_height_comment"
    t.text "slip_sheet_comment"
    t.boolean "slip_sheet_pass"
    t.datetime "updated_at", null: false
    t.index ["inspection_id"], name: "slide_assessments_new_pkey", unique: true
  end

  create_table "solid_queue_blocked_executions", force: :cascade do |t|
    t.string "concurrency_key", null: false
    t.datetime "created_at", null: false
    t.datetime "expires_at", null: false
    t.bigint "job_id", null: false
    t.integer "priority", default: 0, null: false
    t.string "queue_name", null: false
    t.index ["concurrency_key", "priority", "job_id"], name: "index_solid_queue_blocked_executions_for_release"
    t.index ["expires_at", "concurrency_key"], name: "index_solid_queue_blocked_executions_for_maintenance"
    t.index ["job_id"], name: "index_solid_queue_blocked_executions_on_job_id", unique: true
  end

  create_table "solid_queue_claimed_executions", force: :cascade do |t|
    t.datetime "created_at", null: false
    t.bigint "job_id", null: false
    t.bigint "process_id"
    t.index ["job_id"], name: "index_solid_queue_claimed_executions_on_job_id", unique: true
    t.index ["process_id", "job_id"], name: "index_solid_queue_claimed_executions_on_process_id_and_job_id"
  end

  create_table "solid_queue_failed_executions", force: :cascade do |t|
    t.datetime "created_at", null: false
    t.text "error"
    t.bigint "job_id", null: false
    t.index ["job_id"], name: "index_solid_queue_failed_executions_on_job_id", unique: true
  end

  create_table "solid_queue_jobs", force: :cascade do |t|
    t.string "active_job_id"
    t.text "arguments"
    t.string "class_name", null: false
    t.string "concurrency_key"
    t.datetime "created_at", null: false
    t.datetime "finished_at"
    t.integer "priority", default: 0, null: false
    t.string "queue_name", null: false
    t.datetime "scheduled_at"
    t.datetime "updated_at", null: false
    t.index ["active_job_id"], name: "index_solid_queue_jobs_on_active_job_id"
    t.index ["class_name"], name: "index_solid_queue_jobs_on_class_name"
    t.index ["finished_at"], name: "index_solid_queue_jobs_on_finished_at"
    t.index ["queue_name", "finished_at"], name: "index_solid_queue_jobs_for_filtering"
    t.index ["scheduled_at", "finished_at"], name: "index_solid_queue_jobs_for_alerting"
  end

  create_table "solid_queue_pauses", force: :cascade do |t|
    t.datetime "created_at", null: false
    t.string "queue_name", null: false
    t.index ["queue_name"], name: "index_solid_queue_pauses_on_queue_name", unique: true
  end

  create_table "solid_queue_processes", force: :cascade do |t|
    t.datetime "created_at", null: false
    t.string "hostname"
    t.string "kind", null: false
    t.datetime "last_heartbeat_at", null: false
    t.text "metadata"
    t.string "name", null: false
    t.integer "pid", null: false
    t.bigint "supervisor_id"
    t.index ["last_heartbeat_at"], name: "index_solid_queue_processes_on_last_heartbeat_at"
    t.index ["name", "supervisor_id"], name: "index_solid_queue_processes_on_name_and_supervisor_id", unique: true
    t.index ["supervisor_id"], name: "index_solid_queue_processes_on_supervisor_id"
  end

  create_table "solid_queue_ready_executions", force: :cascade do |t|
    t.datetime "created_at", null: false
    t.bigint "job_id", null: false
    t.integer "priority", default: 0, null: false
    t.string "queue_name", null: false
    t.index ["job_id"], name: "index_solid_queue_ready_executions_on_job_id", unique: true
    t.index ["priority", "job_id"], name: "index_solid_queue_poll_all"
    t.index ["queue_name", "priority", "job_id"], name: "index_solid_queue_poll_by_queue"
  end

  create_table "solid_queue_recurring_executions", force: :cascade do |t|
    t.datetime "created_at", null: false
    t.bigint "job_id", null: false
    t.datetime "run_at", null: false
    t.string "task_key", null: false
    t.index ["job_id"], name: "index_solid_queue_recurring_executions_on_job_id", unique: true
    t.index ["task_key", "run_at"], name: "index_solid_queue_recurring_executions_on_task_key_and_run_at", unique: true
  end

  create_table "solid_queue_recurring_tasks", force: :cascade do |t|
    t.text "arguments"
    t.string "class_name"
    t.string "command", limit: 2048
    t.datetime "created_at", null: false
    t.text "description"
    t.string "key", null: false
    t.integer "priority", default: 0
    t.string "queue_name"
    t.string "schedule", null: false
    t.boolean "static", default: true, null: false
    t.datetime "updated_at", null: false
    t.index ["key"], name: "index_solid_queue_recurring_tasks_on_key", unique: true
    t.index ["static"], name: "index_solid_queue_recurring_tasks_on_static"
  end

  create_table "solid_queue_scheduled_executions", force: :cascade do |t|
    t.datetime "created_at", null: false
    t.bigint "job_id", null: false
    t.integer "priority", default: 0, null: false
    t.string "queue_name", null: false
    t.datetime "scheduled_at", null: false
    t.index ["job_id"], name: "index_solid_queue_scheduled_executions_on_job_id", unique: true
    t.index ["scheduled_at", "priority", "job_id"], name: "index_solid_queue_dispatch_all"
  end

  create_table "solid_queue_semaphores", force: :cascade do |t|
    t.datetime "created_at", null: false
    t.datetime "expires_at", null: false
    t.string "key", null: false
    t.datetime "updated_at", null: false
    t.integer "value", default: 1, null: false
    t.index ["expires_at"], name: "index_solid_queue_semaphores_on_expires_at"
    t.index ["key", "value"], name: "index_solid_queue_semaphores_on_key_and_value"
    t.index ["key"], name: "index_solid_queue_semaphores_on_key", unique: true
  end

  create_table "structure_assessments", id: false, force: :cascade do |t|
    t.text "air_loss_comment"
    t.boolean "air_loss_pass"
    t.datetime "created_at", null: false
    t.integer "critical_fall_off_height"
    t.text "critical_fall_off_height_comment"
    t.boolean "critical_fall_off_height_pass"
    t.text "entrapment_comment"
    t.boolean "entrapment_pass"
    t.text "evacuation_time_comment"
    t.boolean "evacuation_time_pass"
    t.text "grounding_comment"
    t.boolean "grounding_pass"
    t.string "inspection_id", limit: 12, null: false
    t.text "markings_comment"
    t.boolean "markings_pass"
    t.integer "platform_height"
    t.text "platform_height_comment"
    t.boolean "platform_height_pass"
    t.text "seam_integrity_comment"
    t.boolean "seam_integrity_pass"
    t.text "sharp_edges_comment"
    t.boolean "sharp_edges_pass"
    t.integer "step_ramp_size"
    t.text "step_ramp_size_comment"
    t.boolean "step_ramp_size_pass"
    t.text "stitch_length_comment"
    t.boolean "stitch_length_pass"
    t.text "straight_walls_comment"
    t.boolean "straight_walls_pass"
    t.integer "trough_adjacent_panel_width"
    t.text "trough_adjacent_panel_width_comment"
    t.text "trough_comment"
    t.integer "trough_depth"
    t.string "trough_depth_comment", limit: 1000
    t.boolean "trough_pass"
    t.decimal "unit_pressure", precision: 8, scale: 2
    t.text "unit_pressure_comment"
    t.boolean "unit_pressure_pass"
    t.text "unit_stable_comment"
    t.boolean "unit_stable_pass"
    t.datetime "updated_at", null: false
    t.index ["inspection_id"], name: "structure_assessments_new_pkey", unique: true
  end

  create_table "text_replacements", force: :cascade do |t|
    t.datetime "created_at", null: false
    t.string "i18n_key", null: false
    t.datetime "updated_at", null: false
    t.text "value", null: false
    t.index ["i18n_key"], name: "index_text_replacements_on_i18n_key", unique: true
  end

  create_table "units", id: { type: :string, limit: 12 }, force: :cascade do |t|
    t.datetime "created_at", null: false
    t.string "description"
    t.boolean "is_seed", default: false, null: false
    t.date "manufacture_date"
    t.string "manufacturer"
    t.string "name"
    t.string "serial"
    t.string "unit_type", default: "BOUNCY_CASTLE", null: false
    t.datetime "updated_at", null: false
    t.string "user_id", limit: 12, null: false
    t.index ["is_seed"], name: "index_units_on_is_seed"
    t.index ["manufacturer", "serial"], name: "index_units_on_manufacturer_and_serial", unique: true
    t.index ["serial", "user_id"], name: "index_units_on_serial_and_user_id", unique: true
    t.index ["unit_type"], name: "index_units_on_unit_type"
    t.index ["user_id"], name: "index_units_on_user_id"
  end

  create_table "user_height_assessments", id: false, force: :cascade do |t|
    t.decimal "containing_wall_height", precision: 8, scale: 2
    t.text "containing_wall_height_comment"
    t.datetime "created_at", null: false
    t.text "custom_user_height_comment"
    t.string "inspection_id", limit: 12, null: false
    t.decimal "negative_adjustment", precision: 8, scale: 2
    t.text "negative_adjustment_comment"
    t.decimal "play_area_length", precision: 8, scale: 2
    t.text "play_area_length_comment"
    t.decimal "play_area_width", precision: 8, scale: 2
    t.text "play_area_width_comment"
    t.datetime "updated_at", null: false
    t.integer "users_at_1000mm"
    t.integer "users_at_1200mm"
    t.integer "users_at_1500mm"
    t.integer "users_at_1800mm"
    t.index ["inspection_id"], name: "user_height_assessments_new_pkey", unique: true
  end

  create_table "user_sessions", force: :cascade do |t|
    t.datetime "created_at", null: false
    t.string "ip_address"
    t.datetime "last_active_at", null: false
    t.string "session_token", null: false
    t.datetime "updated_at", null: false
    t.string "user_agent"
    t.string "user_id", limit: 12, null: false
    t.index ["session_token"], name: "index_user_sessions_on_session_token", unique: true
    t.index ["user_id", "last_active_at"], name: "index_user_sessions_on_user_id_and_last_active_at"
    t.index ["user_id"], name: "index_user_sessions_on_user_id"
  end

  create_table "users", id: { type: :string, limit: 12 }, force: :cascade do |t|
    t.date "active_until"
    t.text "address"
    t.string "country"
    t.datetime "created_at", null: false
    t.string "email"
    t.string "inspection_company_id"
    t.datetime "last_active_at"
    t.string "name"
    t.string "password_digest"
    t.string "phone"
    t.string "postal_code"
    t.string "rpii_inspector_number"
    t.datetime "rpii_verified_date"
    t.string "theme", default: "light"
    t.datetime "updated_at", null: false
    t.string "webauthn_id"
    t.index ["email"], name: "index_users_on_email", unique: true
    t.index ["inspection_company_id"], name: "index_users_on_inspection_company_id"
    t.index ["rpii_inspector_number"], name: "index_users_on_rpii_inspector_number", unique: true, where: "rpii_inspector_number IS NOT NULL"
  end

  add_foreign_key "active_storage_attachments", "active_storage_blobs", column: "blob_id"
  add_foreign_key "active_storage_variant_records", "active_storage_blobs", column: "blob_id"
  add_foreign_key "anchorage_assessments", "inspections"
  add_foreign_key "badges", "badge_batches"
  add_foreign_key "credentials", "users"
  add_foreign_key "enclosed_assessments", "inspections"
  add_foreign_key "events", "users"
  add_foreign_key "fan_assessments", "inspections"
  add_foreign_key "inspections", "inspector_companies"
  add_foreign_key "inspections", "units"
  add_foreign_key "inspections", "users"
  add_foreign_key "materials_assessments", "inspections"
  add_foreign_key "pat_assessments", "inspections"
  add_foreign_key "slide_assessments", "inspections"
  add_foreign_key "solid_queue_blocked_executions", "solid_queue_jobs", column: "job_id", on_delete: :cascade
  add_foreign_key "solid_queue_claimed_executions", "solid_queue_jobs", column: "job_id", on_delete: :cascade
  add_foreign_key "solid_queue_failed_executions", "solid_queue_jobs", column: "job_id", on_delete: :cascade
  add_foreign_key "solid_queue_ready_executions", "solid_queue_jobs", column: "job_id", on_delete: :cascade
  add_foreign_key "solid_queue_recurring_executions", "solid_queue_jobs", column: "job_id", on_delete: :cascade
  add_foreign_key "solid_queue_scheduled_executions", "solid_queue_jobs", column: "job_id", on_delete: :cascade
  add_foreign_key "structure_assessments", "inspections"
  add_foreign_key "units", "users"
  add_foreign_key "user_height_assessments", "inspections"
  add_foreign_key "user_sessions", "users"
end<|MERGE_RESOLUTION|>--- conflicted
+++ resolved
@@ -10,11 +10,7 @@
 #
 # It's strongly recommended that you check this file into your version control system.
 
-<<<<<<< HEAD
-ActiveRecord::Schema[8.1].define(version: 2025_12_04_000003) do
-=======
-ActiveRecord::Schema[8.0].define(version: 2025_12_04_000001) do
->>>>>>> a92b5ca4
+ActiveRecord::Schema[8.0].define(version: 2025_12_04_000003) do
   create_table "active_storage_attachments", force: :cascade do |t|
     t.bigint "blob_id", null: false
     t.datetime "created_at", null: false
