--- conflicted
+++ resolved
@@ -132,34 +132,6 @@
             -e RAILS_MASTER_KEY=${{ secrets.RAILS_MASTER_KEY }} \
             play-test:test \
             sh -c "bundle exec rails db:create db:schema:load && ./bin/test"
-<<<<<<< HEAD
-          
-          # Also verify the container can start properly
-          docker run -d --name test-container \
-            -e RAILS_MASTER_KEY=${{ secrets.RAILS_MASTER_KEY }} \
-            -p 3000:3000 \
-            play-test:test
-          
-          # Wait for Rails to start
-          echo "Waiting for Rails to start..."
-          for i in {1..30}; do
-            if docker logs test-container 2>&1 | grep -q "Listening on"; then
-              echo "Rails started successfully!"
-              break
-            fi
-            if [ $i -eq 30 ]; then
-              echo "Rails failed to start within 30 seconds"
-              docker logs test-container
-              exit 1
-            fi
-            sleep 1
-          done
-          
-          # Clean up
-          docker stop test-container
-          docker rm test-container
-=======
->>>>>>> b1d1a3cc
 
       - name: Build and push Docker images
         uses: docker/build-push-action@v6
