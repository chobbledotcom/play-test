--- conflicted
+++ resolved
@@ -36,10 +36,7 @@
             ruby_3_4
             sqlite
             yamlfix
-<<<<<<< HEAD
-=======
             yamllint
->>>>>>> 77ebc123
           ];
 
           # Use bundler to manage Rails version instead of Nix
