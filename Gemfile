# frozen_string_literal: true

source "https://rubygems.org"

# Bundle edge Rails instead: gem "rails", github: "rails/rails", branch: "main"
gem "rails", "~> 8.0.2"
# The original asset pipeline for Rails [https://github.com/rails/sprockets-rails]
gem "sprockets-rails"
# Use sqlite3 as the database for Active Record
gem "sqlite3", ">= 1.4"
# Use the Puma web server [https://github.com/puma/puma]
gem "puma", ">= 5.0"
# Using in-memory queue for background processing

# Windows does not include zoneinfo files, so bundle the tzinfo-data gem
gem "tzinfo-data", platforms: %i[windows jruby]

gem "chobble-forms"
gem "en14960"

group :development, :test do
  # See https://guides.rubyonrails.org/debugging_rails_applications.html#debugging-with-the-debug-gem
  gem "debug", platforms: %i[mri windows], require: "debug/prelude"

  # Static analysis for security vulnerabilities [https://brakemanscanner.org/]
  gem "brakeman", require: false

  # Omakase Ruby styling [https://github.com/rails/rubocop-rails-omakase/]
  gem "rubocop-rails-omakase", require: false

  # Testing
  gem "rspec-rails"
  gem "factory_bot_rails"
  gem "capybara"
  gem "cuprite"
  gem "simplecov", require: false
  gem "pdf-inspector", require: false
  gem "parallel_tests"
  gem "database_cleaner-active_record"

  # Ruby code formatter and linter
  gem "standard", require: false
  gem "standard-rails"

  # N+1 query detection
  gem "prosopite"
  gem "pg_query", "~> 5.1"

  # ERB linter with better-html support
  gem "erb_lint", require: false
<<<<<<< HEAD
=======
  gem "better_html", require: false
>>>>>>> 60474ea8

  # Sorbet type checker
  gem "sorbet", require: false
  gem "sorbet-runtime"
  gem "tapioca", require: false
end

# PDF generation
gem "prawn"
gem "prawn-table"

# Passwords
gem "bcrypt"

gem "importmap-rails", "~> 2.1"

# Image processing
gem "image_processing", "~> 1.12"

# QR code generation
gem "rqrcode"

# Environment variables
gem "dotenv-rails"

# CSV support for Ruby 3.4+
gem "csv"

# CORS support for federation
gem "rack-cors"

gem "rails-controller-testing", "~> 1.0", groups: %i[development test]

gem "turbo-rails", "~> 2.0"

# Error tracking with BugSink (Sentry-compatible)
gem "sentry-ruby"
gem "sentry-rails"

# S3-compatible storage
gem "aws-sdk-s3", require: false

# Cron job management
gem "whenever", require: false<|MERGE_RESOLUTION|>--- conflicted
+++ resolved
@@ -48,10 +48,7 @@
 
   # ERB linter with better-html support
   gem "erb_lint", require: false
-<<<<<<< HEAD
-=======
   gem "better_html", require: false
->>>>>>> 60474ea8
 
   # Sorbet type checker
   gem "sorbet", require: false
