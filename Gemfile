# frozen_string_literal: true

source "https://rubygems.org"

# Bundle edge Rails instead: gem "rails", github: "rails/rails", branch: "main"
gem "rails", "~> 8.0.2"
# The original asset pipeline for Rails [https://github.com/rails/sprockets-rails]
gem "sprockets-rails"
# Use sqlite3 as the database for Active Record
gem "sqlite3", ">= 1.4"
# Use the Puma web server [https://github.com/puma/puma]
gem "puma", ">= 5.0"
# Using in-memory queue for background processing

# Windows does not include zoneinfo files, so bundle the tzinfo-data gem
gem "tzinfo-data", platforms: %i[windows jruby]

gem "chobble-forms"
gem "en14960"

group :development, :test do
  # See https://guides.rubyonrails.org/debugging_rails_applications.html#debugging-with-the-debug-gem
  gem "debug", platforms: %i[mri windows], require: "debug/prelude"

  # Static analysis for security vulnerabilities [https://brakemanscanner.org/]
  gem "brakeman", require: false

  # Omakase Ruby styling [https://github.com/rails/rubocop-rails-omakase/]
  gem "rubocop-rails-omakase", require: false

  # Testing
  gem "rspec-rails"
  gem "factory_bot_rails"
  gem "capybara"
  gem "cuprite"
  gem "simplecov", require: false
  gem "pdf-inspector", require: false
  gem "parallel_tests"
  gem "database_cleaner-active_record"

  # Ruby code formatter and linter
  gem "standard", require: false
  gem "standard-rails"
<<<<<<< HEAD

  # N+1 query detection
  gem "prosopite"
=======
  
  # ERB linter
  gem "erb_lint", require: false
>>>>>>> b0c30517
end

# PDF generation
gem "prawn"
gem "prawn-table"

# Passwords
gem "bcrypt"

gem "importmap-rails", "~> 2.1"

# Image processing
gem "image_processing", "~> 1.12"

# QR code generation
gem "rqrcode"

# Environment variables
gem "dotenv-rails"

# CSV support for Ruby 3.4+
gem "csv"

# CORS support for federation
gem "rack-cors"

gem "rails-controller-testing", "~> 1.0", groups: %i[development test]

gem "turbo-rails", "~> 2.0"

# Error tracking with BugSink (Sentry-compatible)
gem "sentry-ruby"
gem "sentry-rails"

# S3-compatible storage
gem "aws-sdk-s3", require: false

# Cron job management
gem "whenever", require: false<|MERGE_RESOLUTION|>--- conflicted
+++ resolved
@@ -41,15 +41,12 @@
   # Ruby code formatter and linter
   gem "standard", require: false
   gem "standard-rails"
-<<<<<<< HEAD
 
   # N+1 query detection
   gem "prosopite"
-=======
   
   # ERB linter
   gem "erb_lint", require: false
->>>>>>> b0c30517
 end
 
 # PDF generation
